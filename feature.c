/*
 * CPUID
 *
 * A simple and small tool to dump/decode CPUID information.
 *
 * Copyright (c) 2010-2018, Steven Noonan <steven@uplinklabs.net>
 *
 * Permission to use, copy, modify, and/or distribute this software for any
 * purpose with or without fee is hereby granted, provided that the above
 * copyright notice and this permission notice appear in all copies.
 *
 * THE SOFTWARE IS PROVIDED "AS IS" AND THE AUTHOR DISCLAIMS ALL WARRANTIES
 * WITH REGARD TO THIS SOFTWARE INCLUDING ALL IMPLIED WARRANTIES OF
 * MERCHANTABILITY AND FITNESS. IN NO EVENT SHALL THE AUTHOR BE LIABLE FOR
 * ANY SPECIAL, DIRECT, INDIRECT, OR CONSEQUENTIAL DAMAGES OR ANY DAMAGES
 * WHATSOEVER RESULTING FROM LOSS OF USE, DATA OR PROFITS, WHETHER IN AN
 * ACTION OF CONTRACT, NEGLIGENCE OR OTHER TORTIOUS ACTION, ARISING OUT OF
 * OR IN CONNECTION WITH THE USE OR PERFORMANCE OF THIS SOFTWARE.
 *
 */

#include "prefix.h"

#include "feature.h"
#include "state.h"

#include <stdio.h>
#include <string.h>

typedef enum
{
	REG_EAX = 0,
	REG_EBX,
	REG_ECX,
	REG_EDX,
	REG_LAST = REG_EDX,
	REG_NULL = 255
} cpu_register_t;

static const char *reg_name(cpu_register_t reg)
{
	static const char *reg_names[] = {
		"eax",
		"ebx",
		"ecx",
		"edx"
	};
	return reg_names[reg];
}

struct cpu_feature_t
{
	uint32_t m_level;
	uint32_t m_index;
	cpu_register_t m_reg;
	uint32_t m_bitmask;
	uint32_t m_vendor;
	const char *m_name;
};

static const struct cpu_feature_t features [] = {
/*  Standard (0000_0001h) */
	{ 0x00000001, 0, REG_EDX, 0x00000001, VENDOR_INTEL | VENDOR_AMD | VENDOR_TRANSMETA, "x87 FPU on chip"},
	{ 0x00000001, 0, REG_EDX, 0x00000002, VENDOR_INTEL | VENDOR_AMD | VENDOR_TRANSMETA, "virtual-8086 mode enhancement"},
	{ 0x00000001, 0, REG_EDX, 0x00000004, VENDOR_INTEL | VENDOR_AMD | VENDOR_TRANSMETA, "debugging extensions"},
	{ 0x00000001, 0, REG_EDX, 0x00000008, VENDOR_INTEL | VENDOR_AMD | VENDOR_TRANSMETA, "page size extensions"},
	{ 0x00000001, 0, REG_EDX, 0x00000010, VENDOR_INTEL | VENDOR_AMD | VENDOR_TRANSMETA, "time stamp counter"},
	{ 0x00000001, 0, REG_EDX, 0x00000020, VENDOR_INTEL | VENDOR_AMD | VENDOR_TRANSMETA, "RDMSR and WRMSR support"},
	{ 0x00000001, 0, REG_EDX, 0x00000040, VENDOR_INTEL | VENDOR_AMD                   , "physical address extensions"},
	{ 0x00000001, 0, REG_EDX, 0x00000080, VENDOR_INTEL | VENDOR_AMD                   , "machine check exception"},
	{ 0x00000001, 0, REG_EDX, 0x00000100, VENDOR_INTEL | VENDOR_AMD | VENDOR_TRANSMETA, "CMPXCHG8B instruction"},
	{ 0x00000001, 0, REG_EDX, 0x00000200, VENDOR_INTEL | VENDOR_AMD                   , "APIC on chip"},
/*	{ 0x00000001, 0, REG_EDX, 0x00000400, VENDOR_INTEL | VENDOR_AMD                   , ""}, */   /* Reserved */
	{ 0x00000001, 0, REG_EDX, 0x00000800, VENDOR_INTEL | VENDOR_AMD | VENDOR_TRANSMETA, "SYSENTER and SYSEXIT instructions"},
	{ 0x00000001, 0, REG_EDX, 0x00001000, VENDOR_INTEL | VENDOR_AMD                   , "memory type range registers"},
	{ 0x00000001, 0, REG_EDX, 0x00002000, VENDOR_INTEL | VENDOR_AMD                   , "PTE global bit"},
	{ 0x00000001, 0, REG_EDX, 0x00004000, VENDOR_INTEL | VENDOR_AMD                   , "machine check architecture"},
	{ 0x00000001, 0, REG_EDX, 0x00008000, VENDOR_INTEL | VENDOR_AMD | VENDOR_TRANSMETA, "conditional move instruction"},
	{ 0x00000001, 0, REG_EDX, 0x00010000, VENDOR_INTEL | VENDOR_AMD                   , "page attribute table"},
	{ 0x00000001, 0, REG_EDX, 0x00020000, VENDOR_INTEL | VENDOR_AMD                   , "36-bit page size extension"},
	{ 0x00000001, 0, REG_EDX, 0x00040000, VENDOR_INTEL              | VENDOR_TRANSMETA, "processor serial number"},
	{ 0x00000001, 0, REG_EDX, 0x00080000, VENDOR_INTEL | VENDOR_AMD                   , "CLFLUSH instruction"},
/*	{ 0x00000001, 0, REG_EDX, 0x00100000, VENDOR_INTEL | VENDOR_AMD                   , ""}, */   /* Reserved */
	{ 0x00000001, 0, REG_EDX, 0x00200000, VENDOR_INTEL                                , "debug store"},
	{ 0x00000001, 0, REG_EDX, 0x00400000, VENDOR_INTEL                                , "ACPI"},
	{ 0x00000001, 0, REG_EDX, 0x00800000, VENDOR_INTEL | VENDOR_AMD | VENDOR_TRANSMETA, "MMX instruction set"},
	{ 0x00000001, 0, REG_EDX, 0x01000000, VENDOR_INTEL | VENDOR_AMD                   , "FXSAVE/FXRSTOR instructions"},
	{ 0x00000001, 0, REG_EDX, 0x02000000, VENDOR_INTEL | VENDOR_AMD                   , "SSE instructions"},
	{ 0x00000001, 0, REG_EDX, 0x04000000, VENDOR_INTEL | VENDOR_AMD                   , "SSE2 instructions"},
	{ 0x00000001, 0, REG_EDX, 0x08000000, VENDOR_INTEL                                , "self snoop"},
	{ 0x00000001, 0, REG_EDX, 0x10000000, VENDOR_INTEL | VENDOR_AMD                   , "max APIC IDs reserved field is valid"},
	{ 0x00000001, 0, REG_EDX, 0x20000000, VENDOR_INTEL                                , "thermal monitor"},
/*	{ 0x00000001, 0, REG_EDX, 0x40000000, VENDOR_INTEL | VENDOR_AMD                   , ""}, */   /* Reserved */
	{ 0x00000001, 0, REG_EDX, 0x80000000, VENDOR_INTEL                                , "pending break enable"},

	{ 0x00000001, 0, REG_ECX, 0x00000001, VENDOR_INTEL | VENDOR_AMD                   , "SSE3 instructions"},
	{ 0x00000001, 0, REG_ECX, 0x00000002, VENDOR_INTEL | VENDOR_AMD                   , "PCLMULQDQ instruction"},
	{ 0x00000001, 0, REG_ECX, 0x00000004, VENDOR_INTEL                                , "64-bit DS area"},
	{ 0x00000001, 0, REG_ECX, 0x00000008, VENDOR_INTEL | VENDOR_AMD                   , "MONITOR/MWAIT instructions"},
	{ 0x00000001, 0, REG_ECX, 0x00000010, VENDOR_INTEL                                , "CPL qualified debug store"},
	{ 0x00000001, 0, REG_ECX, 0x00000020, VENDOR_INTEL                                , "virtual machine extensions"},
	{ 0x00000001, 0, REG_ECX, 0x00000040, VENDOR_INTEL                                , "safer mode extensions"},
	{ 0x00000001, 0, REG_ECX, 0x00000080, VENDOR_INTEL                                , "Enhanced Intel SpeedStep"},
	{ 0x00000001, 0, REG_ECX, 0x00000100, VENDOR_INTEL                                , "thermal monitor 2"},
	{ 0x00000001, 0, REG_ECX, 0x00000200, VENDOR_INTEL | VENDOR_AMD                   , "SSSE3 instructions"},
	{ 0x00000001, 0, REG_ECX, 0x00000400, VENDOR_INTEL                                , "L1 context ID"},
	{ 0x00000001, 0, REG_ECX, 0x00000800, VENDOR_INTEL                                , "silicon debug"}, /* supports IA32_DEBUG_INTERFACE MSR for silicon debug */
	{ 0x00000001, 0, REG_ECX, 0x00001000, VENDOR_INTEL | VENDOR_AMD                   , "fused multiply-add AVX instructions"},
	{ 0x00000001, 0, REG_ECX, 0x00002000, VENDOR_INTEL | VENDOR_AMD                   , "CMPXCHG16B instruction"},
	{ 0x00000001, 0, REG_ECX, 0x00004000, VENDOR_INTEL                                , "xTPR update control"},
	{ 0x00000001, 0, REG_ECX, 0x00008000, VENDOR_INTEL                                , "perfmon and debug capability"},
/*	{ 0x00000001, 0, REG_ECX, 0x00010000, VENDOR_INTEL | VENDOR_AMD                   , ""}, */   /* Reserved */
	{ 0x00000001, 0, REG_ECX, 0x00020000, VENDOR_INTEL | VENDOR_AMD                   , "process-context identifiers"},
	{ 0x00000001, 0, REG_ECX, 0x00040000, VENDOR_INTEL                                , "direct cache access"},
	{ 0x00000001, 0, REG_ECX, 0x00080000, VENDOR_INTEL | VENDOR_AMD                   , "SSE4.1 instructions"},
	{ 0x00000001, 0, REG_ECX, 0x00100000, VENDOR_INTEL | VENDOR_AMD                   , "SSE4.2 instructions"},
	{ 0x00000001, 0, REG_ECX, 0x00200000, VENDOR_INTEL | VENDOR_AMD                   , "x2APIC"},
	{ 0x00000001, 0, REG_ECX, 0x00400000, VENDOR_INTEL | VENDOR_AMD                   , "MOVBE instruction"},
	{ 0x00000001, 0, REG_ECX, 0x00800000, VENDOR_INTEL | VENDOR_AMD                   , "POPCNT instruction"},
	{ 0x00000001, 0, REG_ECX, 0x01000000, VENDOR_INTEL | VENDOR_AMD                   , "TSC deadline"},
	{ 0x00000001, 0, REG_ECX, 0x02000000, VENDOR_INTEL | VENDOR_AMD                   , "AES instructions"},
	{ 0x00000001, 0, REG_ECX, 0x04000000, VENDOR_INTEL | VENDOR_AMD                   , "XSAVE/XRSTOR instructions"},
	{ 0x00000001, 0, REG_ECX, 0x08000000, VENDOR_INTEL | VENDOR_AMD                   , "OS-enabled XSAVE/XRSTOR"},
	{ 0x00000001, 0, REG_ECX, 0x10000000, VENDOR_INTEL | VENDOR_AMD                   , "AVX instructions"},
	{ 0x00000001, 0, REG_ECX, 0x20000000, VENDOR_INTEL | VENDOR_AMD                   , "16-bit FP conversion instructions"},
	{ 0x00000001, 0, REG_ECX, 0x40000000, VENDOR_INTEL | VENDOR_AMD                   , "RDRAND instruction"},
	{ 0x00000001, 0, REG_ECX, 0x80000000, VENDOR_ANY                                  , "RAZ (hypervisor)"},

/*  Thermal and Power Management Feature Flags (0000_0006h) */
	{ 0x00000006, 0, REG_EAX, 0x00000001, VENDOR_INTEL                                , "Digital temperature sensor"},
	{ 0x00000006, 0, REG_EAX, 0x00000002, VENDOR_INTEL                                , "Intel Turbo Boost Technology"},
	{ 0x00000006, 0, REG_EAX, 0x00000004, VENDOR_INTEL | VENDOR_AMD                   , "Always running APIC timer (ARAT)"},
/*	{ 0x00000006, 0, REG_EAX, 0x00000008, VENDOR_INTEL                                , ""}, */   /* Reserved */
	{ 0x00000006, 0, REG_EAX, 0x00000010, VENDOR_INTEL                                , "Power limit notification controls"},
	{ 0x00000006, 0, REG_EAX, 0x00000020, VENDOR_INTEL                                , "Clock modulation duty cycle extensions"},
	{ 0x00000006, 0, REG_EAX, 0x00000040, VENDOR_INTEL                                , "Package thermal management"},
	{ 0x00000006, 0, REG_EAX, 0x00000080, VENDOR_INTEL                                , "Hardware-managed P-state base support (HWP)"},
	{ 0x00000006, 0, REG_EAX, 0x00000100, VENDOR_INTEL                                , "HWP notification interrupt enable MSR"},
	{ 0x00000006, 0, REG_EAX, 0x00000200, VENDOR_INTEL                                , "HWP activity window MSR"},
	{ 0x00000006, 0, REG_EAX, 0x00000400, VENDOR_INTEL                                , "HWP energy/performance preference MSR"},
	{ 0x00000006, 0, REG_EAX, 0x00000800, VENDOR_INTEL                                , "HWP package level request MSR"},
/*	{ 0x00000006, 0, REG_EAX, 0x00001000, VENDOR_INTEL                                , ""}, */   /* Reserved */
	{ 0x00000006, 0, REG_EAX, 0x00002000, VENDOR_INTEL                                , "Hardware duty cycle programming (HDC)"},
	{ 0x00000006, 0, REG_EAX, 0x00004000, VENDOR_INTEL                                , "Intel Turbo Boost Max Technology 3.0"},
	{ 0x00000006, 0, REG_EAX, 0x00008000, VENDOR_INTEL                                , "HWP Capabilities, Highest Performance change"},
	{ 0x00000006, 0, REG_EAX, 0x00010000, VENDOR_INTEL                                , "HWP PECI override"},
	{ 0x00000006, 0, REG_EAX, 0x00020000, VENDOR_INTEL                                , "Flexible HWP"},
	{ 0x00000006, 0, REG_EAX, 0x00040000, VENDOR_INTEL                                , "Fast access mode for IA32_HWP_REQUEST MSR"},
/*	{ 0x00000006, 0, REG_EAX, 0x00080000, VENDOR_INTEL                                , ""}, */   /* Reserved */
	{ 0x00000006, 0, REG_EAX, 0x00100000, VENDOR_INTEL                                , "Ignoring Idle Logical Processor HWP request"},
/*	{ 0x00000006, 0, REG_EAX, 0x00200000, VENDOR_INTEL                                , ""}, */   /* Reserved */
/*	{ 0x00000006, 0, REG_EAX, 0x00400000, VENDOR_INTEL                                , ""}, */   /* Reserved */
/*	{ 0x00000006, 0, REG_EAX, 0x00800000, VENDOR_INTEL                                , ""}, */   /* Reserved */
/*	{ 0x00000006, 0, REG_EAX, 0x01000000, VENDOR_INTEL                                , ""}, */   /* Reserved */
/*	{ 0x00000006, 0, REG_EAX, 0x02000000, VENDOR_INTEL                                , ""}, */   /* Reserved */
/*	{ 0x00000006, 0, REG_EAX, 0x04000000, VENDOR_INTEL                                , ""}, */   /* Reserved */
/*	{ 0x00000006, 0, REG_EAX, 0x08000000, VENDOR_INTEL                                , ""}, */   /* Reserved */
/*	{ 0x00000006, 0, REG_EAX, 0x10000000, VENDOR_INTEL                                , ""}, */   /* Reserved */
/*	{ 0x00000006, 0, REG_EAX, 0x20000000, VENDOR_INTEL                                , ""}, */   /* Reserved */
/*	{ 0x00000006, 0, REG_EAX, 0x40000000, VENDOR_INTEL                                , ""}, */   /* Reserved */
	{ 0x00000006, 0, REG_EAX, 0x80000000, VENDOR_INTEL                                , "IP payloads are LIP"},

	{ 0x00000006, 0, REG_ECX, 0x00000001, VENDOR_INTEL | VENDOR_AMD                   , "Hardware Coordination Feedback Capability (APERF and MPERF)"},
/*	{ 0x00000006, 0, REG_ECX, 0x00000002, VENDOR_INTEL                                , ""}, */   /* Reserved */
/*	{ 0x00000006, 0, REG_ECX, 0x00000004, VENDOR_INTEL                                , ""}, */   /* Reserved */
	{ 0x00000006, 0, REG_ECX, 0x00000008, VENDOR_INTEL                                , "Performance-energy bias perference"},
/*	{ 0x00000006, 0, REG_ECX, 0x00000010, VENDOR_INTEL                                , ""}, */   /* Reserved */
/*	{ 0x00000006, 0, REG_ECX, 0x00000020, VENDOR_INTEL                                , ""}, */   /* Reserved */
/*	{ 0x00000006, 0, REG_ECX, 0x00000040, VENDOR_INTEL                                , ""}, */   /* Reserved */
/*	{ 0x00000006, 0, REG_ECX, 0x00000080, VENDOR_INTEL                                , ""}, */   /* Reserved */
/*	{ 0x00000006, 0, REG_ECX, 0x00000100, VENDOR_INTEL                                , ""}, */   /* Reserved */
/*	{ 0x00000006, 0, REG_ECX, 0x00000200, VENDOR_INTEL                                , ""}, */   /* Reserved */
/*	{ 0x00000006, 0, REG_ECX, 0x00000400, VENDOR_INTEL                                , ""}, */   /* Reserved */
/*	{ 0x00000006, 0, REG_ECX, 0x00000800, VENDOR_INTEL                                , ""}, */   /* Reserved */
/*	{ 0x00000006, 0, REG_ECX, 0x00001000, VENDOR_INTEL                                , ""}, */   /* Reserved */
/*	{ 0x00000006, 0, REG_ECX, 0x00002000, VENDOR_INTEL                                , ""}, */   /* Reserved */
/*	{ 0x00000006, 0, REG_ECX, 0x00004000, VENDOR_INTEL                                , ""}, */   /* Reserved */
/*	{ 0x00000006, 0, REG_ECX, 0x00008000, VENDOR_INTEL                                , ""}, */   /* Reserved */
/*	{ 0x00000006, 0, REG_ECX, 0x00010000, VENDOR_INTEL                                , ""}, */   /* Reserved */
/*	{ 0x00000006, 0, REG_ECX, 0x00020000, VENDOR_INTEL                                , ""}, */   /* Reserved */
/*	{ 0x00000006, 0, REG_ECX, 0x00040000, VENDOR_INTEL                                , ""}, */   /* Reserved */
/*	{ 0x00000006, 0, REG_ECX, 0x00080000, VENDOR_INTEL                                , ""}, */   /* Reserved */
/*	{ 0x00000006, 0, REG_ECX, 0x00100000, VENDOR_INTEL                                , ""}, */   /* Reserved */
/*	{ 0x00000006, 0, REG_ECX, 0x00200000, VENDOR_INTEL                                , ""}, */   /* Reserved */
/*	{ 0x00000006, 0, REG_ECX, 0x00400000, VENDOR_INTEL                                , ""}, */   /* Reserved */
/*	{ 0x00000006, 0, REG_ECX, 0x00800000, VENDOR_INTEL                                , ""}, */   /* Reserved */
/*	{ 0x00000006, 0, REG_ECX, 0x01000000, VENDOR_INTEL                                , ""}, */   /* Reserved */
/*	{ 0x00000006, 0, REG_ECX, 0x02000000, VENDOR_INTEL                                , ""}, */   /* Reserved */
/*	{ 0x00000006, 0, REG_ECX, 0x04000000, VENDOR_INTEL                                , ""}, */   /* Reserved */
/*	{ 0x00000006, 0, REG_ECX, 0x08000000, VENDOR_INTEL                                , ""}, */   /* Reserved */
/*	{ 0x00000006, 0, REG_ECX, 0x10000000, VENDOR_INTEL                                , ""}, */   /* Reserved */
/*	{ 0x00000006, 0, REG_ECX, 0x20000000, VENDOR_INTEL                                , ""}, */   /* Reserved */
/*	{ 0x00000006, 0, REG_ECX, 0x40000000, VENDOR_INTEL                                , ""}, */   /* Reserved */
/*	{ 0x00000006, 0, REG_ECX, 0x80000000, VENDOR_INTEL                                , ""}, */   /* Reserved */

/*  Structured Extended Feature Flags (0000_0007h) */
	{ 0x00000007, 0, REG_EBX, 0x00000001, VENDOR_INTEL | VENDOR_AMD                   , "FSGSBASE instructions"},
	{ 0x00000007, 0, REG_EBX, 0x00000002, VENDOR_INTEL                                , "IA32_TSC_ADJUST MSR supported"},
	{ 0x00000007, 0, REG_EBX, 0x00000004, VENDOR_INTEL                                , "Software Guard Extensions (SGX)"},
	{ 0x00000007, 0, REG_EBX, 0x00000008, VENDOR_INTEL | VENDOR_AMD                   , "Bit Manipulation Instructions (BMI1)"},
	{ 0x00000007, 0, REG_EBX, 0x00000010, VENDOR_INTEL                                , "Hardware Lock Elision (HLE)"},
	{ 0x00000007, 0, REG_EBX, 0x00000020, VENDOR_INTEL | VENDOR_AMD                   , "Advanced Vector Extensions 2.0 (AVX2)"},
	{ 0x00000007, 0, REG_EBX, 0x00000040, VENDOR_INTEL                                , "x87 FPU data pointer updated only on x87 exceptions"},
	{ 0x00000007, 0, REG_EBX, 0x00000080, VENDOR_INTEL | VENDOR_AMD                   , "Supervisor Mode Execution Protection (SMEP)"},
	{ 0x00000007, 0, REG_EBX, 0x00000100, VENDOR_INTEL | VENDOR_AMD                   , "Bit Manipulation Instructions 2 (BMI2)"},
	{ 0x00000007, 0, REG_EBX, 0x00000200, VENDOR_INTEL                                , "Enhanced REP MOVSB/STOSB"},
	{ 0x00000007, 0, REG_EBX, 0x00000400, VENDOR_INTEL                                , "INVPCID instruction"},
	{ 0x00000007, 0, REG_EBX, 0x00000800, VENDOR_INTEL                                , "Restricted Transactional Memory (RTM)"},
	{ 0x00000007, 0, REG_EBX, 0x00001000, VENDOR_INTEL                                , "Platform QoS Monitoring (PQM)"},
	{ 0x00000007, 0, REG_EBX, 0x00002000, VENDOR_INTEL                                , "x87 FPU CS and DS deprecated"},
	{ 0x00000007, 0, REG_EBX, 0x00004000, VENDOR_INTEL                                , "Memory Protection Extensions (MPX)"},
	{ 0x00000007, 0, REG_EBX, 0x00008000, VENDOR_INTEL                                , "Platform QoS Enforcement (PQE)"},
	{ 0x00000007, 0, REG_EBX, 0x00010000, VENDOR_INTEL                                , "AVX512 foundation (AVX512F)"},
	{ 0x00000007, 0, REG_EBX, 0x00020000, VENDOR_INTEL                                , "AVX512 double/quadword instructions (AVX512DQ)"},
	{ 0x00000007, 0, REG_EBX, 0x00040000, VENDOR_INTEL | VENDOR_AMD                   , "RDSEED instruction"},
	{ 0x00000007, 0, REG_EBX, 0x00080000, VENDOR_INTEL | VENDOR_AMD                   , "Multi-Precision Add-Carry Instruction Extensions (ADX)"},
	{ 0x00000007, 0, REG_EBX, 0x00100000, VENDOR_INTEL | VENDOR_AMD                   , "Supervisor Mode Access Prevention (SMAP)"},
	{ 0x00000007, 0, REG_EBX, 0x00200000, VENDOR_INTEL                                , "AVX512 integer FMA instructions (AVX512IFMA)"},
	{ 0x00000007, 0, REG_EBX, 0x00400000, VENDOR_INTEL | VENDOR_AMD                   , "Persistent commit instruction (PCOMMIT)"},
	{ 0x00000007, 0, REG_EBX, 0x00800000, VENDOR_INTEL | VENDOR_AMD                   , "CLFLUSHOPT instruction"},
	{ 0x00000007, 0, REG_EBX, 0x01000000, VENDOR_INTEL | VENDOR_AMD                   , "cache line write-back instruction (CLWB)"},
	{ 0x00000007, 0, REG_EBX, 0x02000000, VENDOR_INTEL                                , "Intel Processor Trace"},
	{ 0x00000007, 0, REG_EBX, 0x04000000, VENDOR_INTEL                                , "AVX512 prefetch instructions (AVX512PF)"},
	{ 0x00000007, 0, REG_EBX, 0x08000000, VENDOR_INTEL                                , "AVX512 exponent/reciprocal instructions (AVX512ER)"},
	{ 0x00000007, 0, REG_EBX, 0x10000000, VENDOR_INTEL                                , "AVX512 conflict detection instructions (AVX512CD)"},
	{ 0x00000007, 0, REG_EBX, 0x20000000, VENDOR_INTEL | VENDOR_AMD                   , "SHA-1/SHA-256 instructions"},
	{ 0x00000007, 0, REG_EBX, 0x40000000, VENDOR_INTEL                                , "AVX512 byte/word instructions (AVX512BW)"},
	{ 0x00000007, 0, REG_EBX, 0x80000000, VENDOR_INTEL                                , "AVX512 vector length extensions (AVX512VL)"},

	{ 0x00000007, 0, REG_ECX, 0x00000001, VENDOR_INTEL                                , "PREFETCHWT1 instruction"},
	{ 0x00000007, 0, REG_ECX, 0x00000002, VENDOR_INTEL                                , "AVX512 vector byte manipulation instructions (AVX512VBMI)"},
	{ 0x00000007, 0, REG_ECX, 0x00000004, VENDOR_INTEL                                , "User Mode Instruction Prevention (UMIP)"},
	{ 0x00000007, 0, REG_ECX, 0x00000008, VENDOR_INTEL                                , "Protection Keys for User-mode pages (PKU)"},
	{ 0x00000007, 0, REG_ECX, 0x00000010, VENDOR_INTEL                                , "OS has enabled protection keys (OSPKE)"},
	{ 0x00000007, 0, REG_ECX, 0x00000020, VENDOR_INTEL                                , "Wait and Pause Enhancements (WAITPKG)"},
	{ 0x00000007, 0, REG_ECX, 0x00000040, VENDOR_INTEL                                , "AVX512_VBMI2"},
	{ 0x00000007, 0, REG_ECX, 0x00000080, VENDOR_INTEL                                , "CET shadow stack (CET_SS)"},
	{ 0x00000007, 0, REG_ECX, 0x00000100, VENDOR_INTEL                                , "Galois Field NI / Galois Field Affine Transformation (GFNI)"},
	{ 0x00000007, 0, REG_ECX, 0x00000200, VENDOR_INTEL                                , "VEX-encoded AES-NI (VAES)"},
	{ 0x00000007, 0, REG_ECX, 0x00000400, VENDOR_INTEL                                , "VEX-encoded PCLMUL (VPCL)"},
	{ 0x00000007, 0, REG_ECX, 0x00000800, VENDOR_INTEL                                , "AVX512 Vector Neural Network Instructions (AVX512VNNI)"},
	{ 0x00000007, 0, REG_ECX, 0x00001000, VENDOR_INTEL                                , "AVX512 Bitwise Algorithms (AVX515BITALG)"},
/*	{ 0x00000007, 0, REG_ECX, 0x00002000, VENDOR_INTEL | VENDOR_AMD                   , ""}, */   /* Reserved */
	{ 0x00000007, 0, REG_ECX, 0x00004000, VENDOR_INTEL                                , "AVX512 VPOPCNTDQ"},
/*	{ 0x00000007, 0, REG_ECX, 0x00008000, VENDOR_INTEL | VENDOR_AMD                   , ""}, */   /* Reserved */
	{ 0x00000007, 0, REG_ECX, 0x00010000, VENDOR_INTEL                                , "5-level paging (VA57)"},
/*	{ 0x00000007, 0, REG_ECX, 0x00020000, VENDOR_INTEL | VENDOR_AMD                   , ""}, */   /* Reserved */
/*	{ 0x00000007, 0, REG_ECX, 0x00040000, VENDOR_INTEL | VENDOR_AMD                   , ""}, */   /* Reserved */
/*	{ 0x00000007, 0, REG_ECX, 0x00080000, VENDOR_INTEL | VENDOR_AMD                   , ""}, */   /* Reserved */
/*	{ 0x00000007, 0, REG_ECX, 0x00100000, VENDOR_INTEL | VENDOR_AMD                   , ""}, */   /* Reserved */
/*	{ 0x00000007, 0, REG_ECX, 0x00200000, VENDOR_INTEL | VENDOR_AMD                   , ""}, */   /* Reserved */
<<<<<<< HEAD
	{ 0x00000007, 0, REG_ECX, 0x00400000, VENDOR_INTEL                                , "Read Processor ID (RDPID)"},
=======
	{ 0x00000007, 0, REG_ECX, 0x00400000, VENDOR_INTEL | VENDOR_AMD                   , "RDPID (Read Processor ID)"},
>>>>>>> d60491b6
/*	{ 0x00000007, 0, REG_ECX, 0x00800000, VENDOR_INTEL | VENDOR_AMD                   , ""}, */   /* Reserved */
/*	{ 0x00000007, 0, REG_ECX, 0x01000000, VENDOR_INTEL | VENDOR_AMD                   , ""}, */   /* Reserved */
	{ 0x00000007, 0, REG_ECX, 0x02000000, VENDOR_INTEL                                , "Cache Line Demote (CLDEMOTE)"},
/*	{ 0x00000007, 0, REG_ECX, 0x04000000, VENDOR_INTEL | VENDOR_AMD                   , ""}, */   /* Reserved */
	{ 0x00000007, 0, REG_ECX, 0x08000000, VENDOR_INTEL                                , "32-bit Direct Stores (MOVDIRI)"},
	{ 0x00000007, 0, REG_ECX, 0x10000000, VENDOR_INTEL                                , "64-bit Direct Stores (MOVDIRI64B)"},
	{ 0x00000007, 0, REG_ECX, 0x20000000, VENDOR_INTEL                                , "Enqueue Stores (ENQCMD)"},
	{ 0x00000007, 0, REG_ECX, 0x40000000, VENDOR_INTEL                                , "SGX Launch Configuration (SGX_LC)"},
/*	{ 0x00000007, 0, REG_ECX, 0x80000000, VENDOR_INTEL | VENDOR_AMD                   , ""}, */   /* Reserved */

/*	{ 0x00000007, 0, REG_EDX, 0x00000001, VENDOR_INTEL | VENDOR_AMD                   , ""}, */   /* Reserved */
/*	{ 0x00000007, 0, REG_EDX, 0x00000002, VENDOR_INTEL | VENDOR_AMD                   , ""}, */   /* Reserved */
	{ 0x00000007, 0, REG_EDX, 0x00000004, VENDOR_INTEL                                , "AVX512_4VNNIW"},
	{ 0x00000007, 0, REG_EDX, 0x00000008, VENDOR_INTEL                                , "AVX512_4FMAPS"},
	{ 0x00000007, 0, REG_EDX, 0x00000010, VENDOR_INTEL                                , "Fast Short REP MOV"},
/*	{ 0x00000007, 0, REG_EDX, 0x00000020, VENDOR_INTEL | VENDOR_AMD                   , ""}, */   /* Reserved */
/*	{ 0x00000007, 0, REG_EDX, 0x00000040, VENDOR_INTEL | VENDOR_AMD                   , ""}, */   /* Reserved */
/*	{ 0x00000007, 0, REG_EDX, 0x00000080, VENDOR_INTEL | VENDOR_AMD                   , ""}, */   /* Reserved */
	{ 0x00000007, 0, REG_EDX, 0x00000100, VENDOR_INTEL                                , "AVX512_VP2INTERSECT"},
/*	{ 0x00000007, 0, REG_EDX, 0x00000200, VENDOR_INTEL | VENDOR_AMD                   , ""}, */   /* Reserved */
	{ 0x00000007, 0, REG_EDX, 0x00000400, VENDOR_INTEL                                , "MD_CLEAR"},
/*	{ 0x00000007, 0, REG_EDX, 0x00000800, VENDOR_INTEL | VENDOR_AMD                   , ""}, */   /* Reserved */
/*	{ 0x00000007, 0, REG_EDX, 0x00001000, VENDOR_INTEL | VENDOR_AMD                   , ""}, */   /* Reserved */
/*	{ 0x00000007, 0, REG_EDX, 0x00002000, VENDOR_INTEL | VENDOR_AMD                   , ""}, */   /* Reserved */
/*	{ 0x00000007, 0, REG_EDX, 0x00004000, VENDOR_INTEL | VENDOR_AMD                   , ""}, */   /* Reserved */
	{ 0x00000007, 0, REG_EDX, 0x00008000, VENDOR_INTEL                                , "Hybrid"},
/*	{ 0x00000007, 0, REG_EDX, 0x00010000, VENDOR_INTEL | VENDOR_AMD                   , ""}, */   /* Reserved */
/*	{ 0x00000007, 0, REG_EDX, 0x00020000, VENDOR_INTEL | VENDOR_AMD                   , ""}, */   /* Reserved */
	{ 0x00000007, 0, REG_EDX, 0x00040000, VENDOR_INTEL                                , "PCONFIG"},
/*	{ 0x00000007, 0, REG_EDX, 0x00080000, VENDOR_INTEL | VENDOR_AMD                   , ""}, */   /* Reserved */
	{ 0x00000007, 0, REG_EDX, 0x00100000, VENDOR_INTEL                                , "CET indirect branch tracking (CET_IBT)"},
/*	{ 0x00000007, 0, REG_EDX, 0x00200000, VENDOR_INTEL | VENDOR_AMD                   , ""}, */   /* Reserved */
/*	{ 0x00000007, 0, REG_EDX, 0x00400000, VENDOR_INTEL | VENDOR_AMD                   , ""}, */   /* Reserved */
/*	{ 0x00000007, 0, REG_EDX, 0x00800000, VENDOR_INTEL | VENDOR_AMD                   , ""}, */   /* Reserved */
/*	{ 0x00000007, 0, REG_EDX, 0x01000000, VENDOR_INTEL | VENDOR_AMD                   , ""}, */   /* Reserved */
/*	{ 0x00000007, 0, REG_EDX, 0x02000000, VENDOR_INTEL | VENDOR_AMD                   , ""}, */   /* Reserved */
	{ 0x00000007, 0, REG_EDX, 0x04000000, VENDOR_INTEL                                , "Speculation Control (IBRS and IBPB)"},
	{ 0x00000007, 0, REG_EDX, 0x08000000, VENDOR_INTEL                                , "Single Thread Indirect Branch Predictors (STIBP)"},
	{ 0x00000007, 0, REG_EDX, 0x10000000, VENDOR_INTEL                                , "L1 Data Cache (L1D) Flush"},
	{ 0x00000007, 0, REG_EDX, 0x20000000, VENDOR_INTEL                                , "IA32_ARCH_CAPABILITIES MSR"},
	{ 0x00000007, 0, REG_EDX, 0x40000000, VENDOR_INTEL                                , "IA32_CORE_CAPABILITIES MSR"},
	{ 0x00000007, 0, REG_EDX, 0x80000000, VENDOR_INTEL                                , "Speculative Store Bypass Disable (SSBD)"},

/*  Processor Trace Enumeration (0000_0014h) */
	{ 0x00000014, 0, REG_EBX, 0x00000001, VENDOR_INTEL                                , "CR3 filtering"},
	{ 0x00000014, 0, REG_EBX, 0x00000002, VENDOR_INTEL                                , "Configurable PSB, Cycle-Accurate Mode"},
	{ 0x00000014, 0, REG_EBX, 0x00000004, VENDOR_INTEL                                , "Filtering preserved across warm reset"},
	{ 0x00000014, 0, REG_EBX, 0x00000008, VENDOR_INTEL                                , "MTC timing packet, suppression of COFI-based packets"},
/*	{ 0x00000014, 0, REG_EBX, 0x00000010, VENDOR_INTEL                                , ""}, */   /* Reserved */
/*	{ 0x00000014, 0, REG_EBX, 0x00000020, VENDOR_INTEL                                , ""}, */   /* Reserved */
/*	{ 0x00000014, 0, REG_EBX, 0x00000040, VENDOR_INTEL                                , ""}, */   /* Reserved */
/*	{ 0x00000014, 0, REG_EBX, 0x00000080, VENDOR_INTEL                                , ""}, */   /* Reserved */
/*	{ 0x00000014, 0, REG_EBX, 0x00000100, VENDOR_INTEL                                , ""}, */   /* Reserved */
/*	{ 0x00000014, 0, REG_EBX, 0x00000200, VENDOR_INTEL                                , ""}, */   /* Reserved */
/*	{ 0x00000014, 0, REG_EBX, 0x00000400, VENDOR_INTEL                                , ""}, */   /* Reserved */
/*	{ 0x00000014, 0, REG_EBX, 0x00000800, VENDOR_INTEL                                , ""}, */   /* Reserved */
/*	{ 0x00000014, 0, REG_EBX, 0x00001000, VENDOR_INTEL                                , ""}, */   /* Reserved */
/*	{ 0x00000014, 0, REG_EBX, 0x00002000, VENDOR_INTEL                                , ""}, */   /* Reserved */
/*	{ 0x00000014, 0, REG_EBX, 0x00004000, VENDOR_INTEL                                , ""}, */   /* Reserved */
/*	{ 0x00000014, 0, REG_EBX, 0x00008000, VENDOR_INTEL                                , ""}, */   /* Reserved */
/*	{ 0x00000014, 0, REG_EBX, 0x00010000, VENDOR_INTEL                                , ""}, */   /* Reserved */
/*	{ 0x00000014, 0, REG_EBX, 0x00020000, VENDOR_INTEL                                , ""}, */   /* Reserved */
/*	{ 0x00000014, 0, REG_EBX, 0x00040000, VENDOR_INTEL                                , ""}, */   /* Reserved */
/*	{ 0x00000014, 0, REG_EBX, 0x00080000, VENDOR_INTEL                                , ""}, */   /* Reserved */
/*	{ 0x00000014, 0, REG_EBX, 0x00100000, VENDOR_INTEL                                , ""}, */   /* Reserved */
/*	{ 0x00000014, 0, REG_EBX, 0x00200000, VENDOR_INTEL                                , ""}, */   /* Reserved */
/*	{ 0x00000014, 0, REG_EBX, 0x00400000, VENDOR_INTEL                                , ""}, */   /* Reserved */
/*	{ 0x00000014, 0, REG_EBX, 0x00800000, VENDOR_INTEL                                , ""}, */   /* Reserved */
/*	{ 0x00000014, 0, REG_EBX, 0x01000000, VENDOR_INTEL                                , ""}, */   /* Reserved */
/*	{ 0x00000014, 0, REG_EBX, 0x02000000, VENDOR_INTEL                                , ""}, */   /* Reserved */
/*	{ 0x00000014, 0, REG_EBX, 0x04000000, VENDOR_INTEL                                , ""}, */   /* Reserved */
/*	{ 0x00000014, 0, REG_EBX, 0x08000000, VENDOR_INTEL                                , ""}, */   /* Reserved */
/*	{ 0x00000014, 0, REG_EBX, 0x10000000, VENDOR_INTEL                                , ""}, */   /* Reserved */
/*	{ 0x00000014, 0, REG_EBX, 0x20000000, VENDOR_INTEL                                , ""}, */   /* Reserved */
/*	{ 0x00000014, 0, REG_EBX, 0x40000000, VENDOR_INTEL                                , ""}, */   /* Reserved */
/*	{ 0x00000014, 0, REG_EBX, 0x80000000, VENDOR_INTEL                                , ""}, */   /* Reserved */

	{ 0x00000014, 0, REG_ECX, 0x00000001, VENDOR_INTEL                                , "ToPA output scheme"},
	{ 0x00000014, 0, REG_ECX, 0x00000002, VENDOR_INTEL                                , "ToPA tables hold multiple output entries"},
	{ 0x00000014, 0, REG_ECX, 0x00000004, VENDOR_INTEL                                , "Single-range output scheme"},
	{ 0x00000014, 0, REG_ECX, 0x00000008, VENDOR_INTEL                                , "Trace Transport output support"},
/*	{ 0x00000014, 0, REG_ECX, 0x00000010, VENDOR_INTEL                                , ""}, */   /* Reserved */
/*	{ 0x00000014, 0, REG_ECX, 0x00000020, VENDOR_INTEL                                , ""}, */   /* Reserved */
/*	{ 0x00000014, 0, REG_ECX, 0x00000040, VENDOR_INTEL                                , ""}, */   /* Reserved */
/*	{ 0x00000014, 0, REG_ECX, 0x00000080, VENDOR_INTEL                                , ""}, */   /* Reserved */
/*	{ 0x00000014, 0, REG_ECX, 0x00000100, VENDOR_INTEL                                , ""}, */   /* Reserved */
/*	{ 0x00000014, 0, REG_ECX, 0x00000200, VENDOR_INTEL                                , ""}, */   /* Reserved */
/*	{ 0x00000014, 0, REG_ECX, 0x00000400, VENDOR_INTEL                                , ""}, */   /* Reserved */
/*	{ 0x00000014, 0, REG_ECX, 0x00000800, VENDOR_INTEL                                , ""}, */   /* Reserved */
/*	{ 0x00000014, 0, REG_ECX, 0x00001000, VENDOR_INTEL                                , ""}, */   /* Reserved */
/*	{ 0x00000014, 0, REG_ECX, 0x00002000, VENDOR_INTEL                                , ""}, */   /* Reserved */
/*	{ 0x00000014, 0, REG_ECX, 0x00004000, VENDOR_INTEL                                , ""}, */   /* Reserved */
/*	{ 0x00000014, 0, REG_ECX, 0x00008000, VENDOR_INTEL                                , ""}, */   /* Reserved */
/*	{ 0x00000014, 0, REG_ECX, 0x00010000, VENDOR_INTEL                                , ""}, */   /* Reserved */
/*	{ 0x00000014, 0, REG_ECX, 0x00020000, VENDOR_INTEL                                , ""}, */   /* Reserved */
/*	{ 0x00000014, 0, REG_ECX, 0x00040000, VENDOR_INTEL                                , ""}, */   /* Reserved */
/*	{ 0x00000014, 0, REG_ECX, 0x00080000, VENDOR_INTEL                                , ""}, */   /* Reserved */
/*	{ 0x00000014, 0, REG_ECX, 0x00100000, VENDOR_INTEL                                , ""}, */   /* Reserved */
/*	{ 0x00000014, 0, REG_ECX, 0x00200000, VENDOR_INTEL                                , ""}, */   /* Reserved */
/*	{ 0x00000014, 0, REG_ECX, 0x00400000, VENDOR_INTEL                                , ""}, */   /* Reserved */
/*	{ 0x00000014, 0, REG_ECX, 0x00800000, VENDOR_INTEL                                , ""}, */   /* Reserved */
/*	{ 0x00000014, 0, REG_ECX, 0x01000000, VENDOR_INTEL                                , ""}, */   /* Reserved */
/*	{ 0x00000014, 0, REG_ECX, 0x02000000, VENDOR_INTEL                                , ""}, */   /* Reserved */
/*	{ 0x00000014, 0, REG_ECX, 0x04000000, VENDOR_INTEL                                , ""}, */   /* Reserved */
/*	{ 0x00000014, 0, REG_ECX, 0x08000000, VENDOR_INTEL                                , ""}, */   /* Reserved */
/*	{ 0x00000014, 0, REG_ECX, 0x10000000, VENDOR_INTEL                                , ""}, */   /* Reserved */
/*	{ 0x00000014, 0, REG_ECX, 0x20000000, VENDOR_INTEL                                , ""}, */   /* Reserved */
/*	{ 0x00000014, 0, REG_ECX, 0x40000000, VENDOR_INTEL                                , ""}, */   /* Reserved */
	{ 0x00000014, 0, REG_ECX, 0x80000000, VENDOR_INTEL                                , "IP payloads are LIP"},

/*  Hypervisor (4000_0001h) */
	{ 0x40000001, 0, REG_EAX, 0x00000001, VENDOR_HV_KVM                               , "Clocksource"},
	{ 0x40000001, 0, REG_EAX, 0x00000002, VENDOR_HV_KVM                               , "NOP IO Delay"},
	{ 0x40000001, 0, REG_EAX, 0x00000004, VENDOR_HV_KVM                               , "MMU Op"},
	{ 0x40000001, 0, REG_EAX, 0x00000008, VENDOR_HV_KVM                               , "Clocksource 2"},
	{ 0x40000001, 0, REG_EAX, 0x00000010, VENDOR_HV_KVM                               , "Async PF"},
	{ 0x40000001, 0, REG_EAX, 0x00000020, VENDOR_HV_KVM                               , "Steal Time"},
	{ 0x40000001, 0, REG_EAX, 0x00000040, VENDOR_HV_KVM                               , "PV EOI"},
	{ 0x40000001, 0, REG_EAX, 0x00000080, VENDOR_HV_KVM                               , "PV UNHALT"},
/*	{ 0x40000001, 0, REG_EAX, 0x00000100,                                             , ""}, */   /* Reserved */
	{ 0x40000001, 0, REG_EAX, 0x00000200, VENDOR_HV_KVM                               , "PV TLB FLUSH"},
	{ 0x40000001, 0, REG_EAX, 0x00000400, VENDOR_HV_KVM                               , "PV ASYNC PF VMEXIT"},
	{ 0x40000001, 0, REG_EAX, 0x00000800, VENDOR_HV_KVM                               , "PV SEND IPI"},
/*	{ 0x40000001, 0, REG_EAX, 0x00001000,                                             , ""}, */   /* Reserved */
/*	{ 0x40000001, 0, REG_EAX, 0x00002000,                                             , ""}, */   /* Reserved */
/*	{ 0x40000001, 0, REG_EAX, 0x00004000,                                             , ""}, */   /* Reserved */
/*	{ 0x40000001, 0, REG_EAX, 0x00008000,                                             , ""}, */   /* Reserved */
/*	{ 0x40000001, 0, REG_EAX, 0x00010000,                                             , ""}, */   /* Reserved */
/*	{ 0x40000001, 0, REG_EAX, 0x00020000,                                             , ""}, */   /* Reserved */
/*	{ 0x40000001, 0, REG_EAX, 0x00040000,                                             , ""}, */   /* Reserved */
/*	{ 0x40000001, 0, REG_EAX, 0x00080000,                                             , ""}, */   /* Reserved */
/*	{ 0x40000001, 0, REG_EAX, 0x00100000,                                             , ""}, */   /* Reserved */
/*	{ 0x40000001, 0, REG_EAX, 0x00200000,                                             , ""}, */   /* Reserved */
/*	{ 0x40000001, 0, REG_EAX, 0x00400000,                                             , ""}, */   /* Reserved */
/*	{ 0x40000001, 0, REG_EAX, 0x00800000,                                             , ""}, */   /* Reserved */
	{ 0x40000001, 0, REG_EAX, 0x01000000, VENDOR_HV_KVM                               , "Clocksource Stable"},
/*	{ 0x40000001, 0, REG_EAX, 0x02000000,                                             , ""}, */   /* Reserved */
/*	{ 0x40000001, 0, REG_EAX, 0x04000000,                                             , ""}, */   /* Reserved */
/*	{ 0x40000001, 0, REG_EAX, 0x08000000,                                             , ""}, */   /* Reserved */
/*	{ 0x40000001, 0, REG_EAX, 0x10000000,                                             , ""}, */   /* Reserved */
/*	{ 0x40000001, 0, REG_EAX, 0x20000000,                                             , ""}, */   /* Reserved */
/*	{ 0x40000001, 0, REG_EAX, 0x40000000,                                             , ""}, */   /* Reserved */
/*	{ 0x40000001, 0, REG_EAX, 0x80000000,                                             , ""}, */   /* Reserved */

/*  Hypervisor (4000_0003h) */
	{ 0x40000003, 0, REG_EAX, 0x00000001, VENDOR_HV_HYPERV                            , "VP_RUNTIME"},
	{ 0x40000003, 0, REG_EAX, 0x00000002, VENDOR_HV_HYPERV                            , "TIME_REF_COUNT"},
	{ 0x40000003, 0, REG_EAX, 0x00000004, VENDOR_HV_HYPERV                            , "Basic SynIC MSRs"},
	{ 0x40000003, 0, REG_EAX, 0x00000008, VENDOR_HV_HYPERV                            , "Synthetic Timer"},
	{ 0x40000003, 0, REG_EAX, 0x00000010, VENDOR_HV_HYPERV                            , "APIC access"},
	{ 0x40000003, 0, REG_EAX, 0x00000020, VENDOR_HV_HYPERV                            , "Hypercall MSRs"},
	{ 0x40000003, 0, REG_EAX, 0x00000040, VENDOR_HV_HYPERV                            , "VP Index MSR"},
	{ 0x40000003, 0, REG_EAX, 0x00000080, VENDOR_HV_HYPERV                            , "System Reset MSR"},
	{ 0x40000003, 0, REG_EAX, 0x00000100, VENDOR_HV_HYPERV                            , "Access stats MSRs"},
	{ 0x40000003, 0, REG_EAX, 0x00000200, VENDOR_HV_HYPERV                            , "Reference TSC"},
	{ 0x40000003, 0, REG_EAX, 0x00000400, VENDOR_HV_HYPERV                            , "Guest Idle MSR"},
	{ 0x40000003, 0, REG_EAX, 0x00000800, VENDOR_HV_HYPERV                            , "Timer Frequency MSRs"},
	{ 0x40000003, 0, REG_EAX, 0x00001000, VENDOR_HV_HYPERV                            , "Debug MSRs"},
	{ 0x40000003, 0, REG_EAX, 0x00002000, VENDOR_HV_HYPERV                            , "Reenlightenment controls"},
/*	{ 0x40000003, 0, REG_EAX, 0x00004000,                                             , ""}, */   /* Reserved */
/*	{ 0x40000003, 0, REG_EAX, 0x00008000,                                             , ""}, */   /* Reserved */
/*	{ 0x40000003, 0, REG_EAX, 0x00010000,                                             , ""}, */   /* Reserved */
/*	{ 0x40000003, 0, REG_EAX, 0x00020000,                                             , ""}, */   /* Reserved */
/*	{ 0x40000003, 0, REG_EAX, 0x00040000,                                             , ""}, */   /* Reserved */
/*	{ 0x40000003, 0, REG_EAX, 0x00080000,                                             , ""}, */   /* Reserved */
/*	{ 0x40000003, 0, REG_EAX, 0x00100000,                                             , ""}, */   /* Reserved */
/*	{ 0x40000003, 0, REG_EAX, 0x00200000,                                             , ""}, */   /* Reserved */
/*	{ 0x40000003, 0, REG_EAX, 0x00400000,                                             , ""}, */   /* Reserved */
/*	{ 0x40000003, 0, REG_EAX, 0x00800000,                                             , ""}, */   /* Reserved */
/*	{ 0x40000003, 0, REG_EAX, 0x01000000,                                             , ""}, */   /* Reserved */
/*	{ 0x40000003, 0, REG_EAX, 0x02000000,                                             , ""}, */   /* Reserved */
/*	{ 0x40000003, 0, REG_EAX, 0x04000000,                                             , ""}, */   /* Reserved */
/*	{ 0x40000003, 0, REG_EAX, 0x08000000,                                             , ""}, */   /* Reserved */
/*	{ 0x40000003, 0, REG_EAX, 0x10000000,                                             , ""}, */   /* Reserved */
/*	{ 0x40000003, 0, REG_EAX, 0x20000000,                                             , ""}, */   /* Reserved */
/*	{ 0x40000003, 0, REG_EAX, 0x40000000,                                             , ""}, */   /* Reserved */
/*	{ 0x40000003, 0, REG_EAX, 0x80000000,                                             , ""}, */   /* Reserved */

	{ 0x40000003, 0, REG_EBX, 0x00000001, VENDOR_HV_HYPERV                            , "CreatePartitions"},
	{ 0x40000003, 0, REG_EBX, 0x00000002, VENDOR_HV_HYPERV                            , "AccessPartitionId"},
	{ 0x40000003, 0, REG_EBX, 0x00000004, VENDOR_HV_HYPERV                            , "AccessMemoryPool"},
	{ 0x40000003, 0, REG_EBX, 0x00000008, VENDOR_HV_HYPERV                            , "AdjustMemoryBuffers"},
	{ 0x40000003, 0, REG_EBX, 0x00000010, VENDOR_HV_HYPERV                            , "PostMessages"},
	{ 0x40000003, 0, REG_EBX, 0x00000020, VENDOR_HV_HYPERV                            , "SignalEvents"},
	{ 0x40000003, 0, REG_EBX, 0x00000040, VENDOR_HV_HYPERV                            , "CreatePort"},
	{ 0x40000003, 0, REG_EBX, 0x00000080, VENDOR_HV_HYPERV                            , "ConnectPort"},
	{ 0x40000003, 0, REG_EBX, 0x00000100, VENDOR_HV_HYPERV                            , "AccessStats"},
/*	{ 0x40000003, 0, REG_EBX, 0x00000200,                                             , ""}, */   /* Reserved */
/*	{ 0x40000003, 0, REG_EBX, 0x00000400,                                             , ""}, */   /* Reserved */
	{ 0x40000003, 0, REG_EBX, 0x00000800, VENDOR_HV_HYPERV                            , "Debugging"},
	{ 0x40000003, 0, REG_EBX, 0x00001000, VENDOR_HV_HYPERV                            , "CpuManagement"},
	{ 0x40000003, 0, REG_EBX, 0x00002000, VENDOR_HV_HYPERV                            , "ConfigureProfiler"},
	{ 0x40000003, 0, REG_EBX, 0x00004000, VENDOR_HV_HYPERV                            , "EnableExpandedStackwalking"},
/*	{ 0x40000003, 0, REG_EBX, 0x00008000,                                             , ""}, */   /* Reserved */
	{ 0x40000003, 0, REG_EBX, 0x00010000, VENDOR_HV_HYPERV                            , "AccessVSM"},
	{ 0x40000003, 0, REG_EBX, 0x00020000, VENDOR_HV_HYPERV                            , "AccessVpRegisters"},
/*	{ 0x40000003, 0, REG_EBX, 0x00040000,                                             , ""}, */   /* Reserved */
/*	{ 0x40000003, 0, REG_EBX, 0x00080000,                                             , ""}, */   /* Reserved */
	{ 0x40000003, 0, REG_EBX, 0x00100000, VENDOR_HV_HYPERV                            , "EnableExtendedHypercalls"},
	{ 0x40000003, 0, REG_EBX, 0x00200000, VENDOR_HV_HYPERV                            , "StartVirtualProcessor"},
/*	{ 0x40000003, 0, REG_EBX, 0x00400000,                                             , ""}, */   /* Reserved */
/*	{ 0x40000003, 0, REG_EBX, 0x00800000,                                             , ""}, */   /* Reserved */
/*	{ 0x40000003, 0, REG_EBX, 0x01000000,                                             , ""}, */   /* Reserved */
/*	{ 0x40000003, 0, REG_EBX, 0x02000000,                                             , ""}, */   /* Reserved */
/*	{ 0x40000003, 0, REG_EBX, 0x04000000,                                             , ""}, */   /* Reserved */
/*	{ 0x40000003, 0, REG_EBX, 0x08000000,                                             , ""}, */   /* Reserved */
/*	{ 0x40000003, 0, REG_EBX, 0x10000000,                                             , ""}, */   /* Reserved */
/*	{ 0x40000003, 0, REG_EBX, 0x20000000,                                             , ""}, */   /* Reserved */
/*	{ 0x40000003, 0, REG_EBX, 0x40000000,                                             , ""}, */   /* Reserved */
/*	{ 0x40000003, 0, REG_EBX, 0x80000000,                                             , ""}, */   /* Reserved */

	{ 0x40000003, 0, REG_EDX, 0x00000001, VENDOR_HV_HYPERV                            , "MWAIT instruction support (deprecated)"},
	{ 0x40000003, 0, REG_EDX, 0x00000002, VENDOR_HV_HYPERV                            , "Guest debugging support"},
	{ 0x40000003, 0, REG_EDX, 0x00000004, VENDOR_HV_HYPERV                            , "Performance Monitor support"},
	{ 0x40000003, 0, REG_EDX, 0x00000008, VENDOR_HV_HYPERV                            , "Physical CPU dynamic partitioning event support"},
	{ 0x40000003, 0, REG_EDX, 0x00000010, VENDOR_HV_HYPERV                            , "Hypercall input params via XMM registers"},
	{ 0x40000003, 0, REG_EDX, 0x00000020, VENDOR_HV_HYPERV                            , "Virtual guest idle state support"},
	{ 0x40000003, 0, REG_EDX, 0x00000040, VENDOR_HV_HYPERV                            , "Hypervisor sleep state support"},
	{ 0x40000003, 0, REG_EDX, 0x00000080, VENDOR_HV_HYPERV                            , "NUMA distance query support"},
	{ 0x40000003, 0, REG_EDX, 0x00000100, VENDOR_HV_HYPERV                            , "Timer frequency details available"},
	{ 0x40000003, 0, REG_EDX, 0x00000200, VENDOR_HV_HYPERV                            , "Synthetic machine check injection support"},
	{ 0x40000003, 0, REG_EDX, 0x00000400, VENDOR_HV_HYPERV                            , "Guest crash MSR support"},
	{ 0x40000003, 0, REG_EDX, 0x00000800, VENDOR_HV_HYPERV                            , "Debug MSR support"},
	{ 0x40000003, 0, REG_EDX, 0x00001000, VENDOR_HV_HYPERV                            , "NPIEP support"},
	{ 0x40000003, 0, REG_EDX, 0x00002000, VENDOR_HV_HYPERV                            , "Hypervisor disable support"},
	{ 0x40000003, 0, REG_EDX, 0x00004000, VENDOR_HV_HYPERV                            , "Extended GVA ranges for flush virtual address list available"},
	{ 0x40000003, 0, REG_EDX, 0x00008000, VENDOR_HV_HYPERV                            , "Hypercall output via XMM registers"},
/*	{ 0x40000003, 0, REG_EDX, 0x00010000,                                             , ""}, */   /* Reserved */
	{ 0x40000003, 0, REG_EDX, 0x00020000, VENDOR_HV_HYPERV                            , "Soft interrupt polling mode available"},
	{ 0x40000003, 0, REG_EDX, 0x00040000, VENDOR_HV_HYPERV                            , "Hypercall MSR lock available"},
	{ 0x40000003, 0, REG_EDX, 0x00080000, VENDOR_HV_HYPERV                            , "Direct synthetic timers support"},
/*	{ 0x40000003, 0, REG_EDX, 0x00100000,                                             , ""}, */   /* Reserved */
/*	{ 0x40000003, 0, REG_EDX, 0x00200000,                                             , ""}, */   /* Reserved */
/*	{ 0x40000003, 0, REG_EDX, 0x00400000,                                             , ""}, */   /* Reserved */
/*	{ 0x40000003, 0, REG_EDX, 0x00800000,                                             , ""}, */   /* Reserved */
/*	{ 0x40000003, 0, REG_EDX, 0x01000000,                                             , ""}, */   /* Reserved */
/*	{ 0x40000003, 0, REG_EDX, 0x02000000,                                             , ""}, */   /* Reserved */
/*	{ 0x40000003, 0, REG_EDX, 0x04000000,                                             , ""}, */   /* Reserved */
/*	{ 0x40000003, 0, REG_EDX, 0x08000000,                                             , ""}, */   /* Reserved */
/*	{ 0x40000003, 0, REG_EDX, 0x10000000,                                             , ""}, */   /* Reserved */
/*	{ 0x40000003, 0, REG_EDX, 0x20000000,                                             , ""}, */   /* Reserved */
/*	{ 0x40000003, 0, REG_EDX, 0x40000000,                                             , ""}, */   /* Reserved */
/*	{ 0x40000003, 0, REG_EDX, 0x80000000,                                             , ""}, */   /* Reserved */

/*  Hypervisor implementation recommendations (4000_0004h) */
	{ 0x40000004, 0, REG_EAX, 0x00000001, VENDOR_HV_HYPERV                            , "Hypercall for address space switches"},
	{ 0x40000004, 0, REG_EAX, 0x00000002, VENDOR_HV_HYPERV                            , "Hypercall for local TLB flushes"},
	{ 0x40000004, 0, REG_EAX, 0x00000004, VENDOR_HV_HYPERV                            , "Hypercall for remote TLB flushes"},
	{ 0x40000004, 0, REG_EAX, 0x00000008, VENDOR_HV_HYPERV                            , "MSRs for accessing APIC registers"},
	{ 0x40000004, 0, REG_EAX, 0x00000010, VENDOR_HV_HYPERV                            , "Hypervisor MSR for system RESET"},
	{ 0x40000004, 0, REG_EAX, 0x00000020, VENDOR_HV_HYPERV                            , "Relaxed timing"},
	{ 0x40000004, 0, REG_EAX, 0x00000040, VENDOR_HV_HYPERV                            , "DMA remapping"},
	{ 0x40000004, 0, REG_EAX, 0x00000080, VENDOR_HV_HYPERV                            , "Interrupt remapping"},
	{ 0x40000004, 0, REG_EAX, 0x00000100, VENDOR_HV_HYPERV                            , "x2APIC MSRs"},
	{ 0x40000004, 0, REG_EAX, 0x00000200, VENDOR_HV_HYPERV                            , "Deprecating AutoEOI"},
	{ 0x40000004, 0, REG_EAX, 0x00000400, VENDOR_HV_HYPERV                            , "Hypercall for SyntheticClusterIpi"},
	{ 0x40000004, 0, REG_EAX, 0x00000800, VENDOR_HV_HYPERV                            , "Interface ExProcessorMasks"},
	{ 0x40000004, 0, REG_EAX, 0x00001000, VENDOR_HV_HYPERV                            , "Nested Hyper-V partition"},
	{ 0x40000004, 0, REG_EAX, 0x00002000, VENDOR_HV_HYPERV                            , "INT for MBEC system calls"},
	{ 0x40000004, 0, REG_EAX, 0x00004000, VENDOR_HV_HYPERV                            , "Enlightenment VMCS interface"},
	{ 0x40000004, 0, REG_EAX, 0x00008000, VENDOR_HV_HYPERV                            , "Synced timeline"},
/*	{ 0x40000004, 0, REG_EAX, 0x00010000,                                             , ""}, */   /* Reserved */
	{ 0x40000004, 0, REG_EAX, 0x00020000, VENDOR_HV_HYPERV                            , "Direct local flush entire"},
	{ 0x40000004, 0, REG_EAX, 0x00040000, VENDOR_HV_HYPERV                            , "No architectural core sharing"},
/*	{ 0x40000004, 0, REG_EAX, 0x00080000,                                             , ""}, */   /* Reserved */
/*	{ 0x40000004, 0, REG_EAX, 0x00100000,                                             , ""}, */   /* Reserved */
/*	{ 0x40000004, 0, REG_EAX, 0x00200000,                                             , ""}, */   /* Reserved */
/*	{ 0x40000004, 0, REG_EAX, 0x00400000,                                             , ""}, */   /* Reserved */
/*	{ 0x40000004, 0, REG_EAX, 0x00800000,                                             , ""}, */   /* Reserved */
/*	{ 0x40000004, 0, REG_EAX, 0x01000000,                                             , ""}, */   /* Reserved */
/*	{ 0x40000004, 0, REG_EAX, 0x02000000,                                             , ""}, */   /* Reserved */
/*	{ 0x40000004, 0, REG_EAX, 0x04000000,                                             , ""}, */   /* Reserved */
/*	{ 0x40000004, 0, REG_EAX, 0x08000000,                                             , ""}, */   /* Reserved */
/*	{ 0x40000004, 0, REG_EAX, 0x10000000,                                             , ""}, */   /* Reserved */
/*	{ 0x40000004, 0, REG_EAX, 0x20000000,                                             , ""}, */   /* Reserved */
/*	{ 0x40000004, 0, REG_EAX, 0x40000000,                                             , ""}, */   /* Reserved */
/*	{ 0x40000004, 0, REG_EAX, 0x80000000,                                             , ""}, */   /* Reserved */

/*  Hypervisor hardware features enabled (4000_0006h) */
	{ 0x40000006, 0, REG_EAX, 0x00000001, VENDOR_HV_HYPERV                            , "APIC overlay assist"},
	{ 0x40000006, 0, REG_EAX, 0x00000002, VENDOR_HV_HYPERV                            , "MSR bitmaps"},
	{ 0x40000006, 0, REG_EAX, 0x00000004, VENDOR_HV_HYPERV                            , "Architectural performance counters"},
	{ 0x40000006, 0, REG_EAX, 0x00000008, VENDOR_HV_HYPERV                            , "Second-level address translation"},
	{ 0x40000006, 0, REG_EAX, 0x00000010, VENDOR_HV_HYPERV                            , "DMA remapping"},
	{ 0x40000006, 0, REG_EAX, 0x00000020, VENDOR_HV_HYPERV                            , "Interrupt remapping"},
	{ 0x40000006, 0, REG_EAX, 0x00000040, VENDOR_HV_HYPERV                            , "Memory patrol scrubber"},
	{ 0x40000006, 0, REG_EAX, 0x00000080, VENDOR_HV_HYPERV                            , "DMA protection"},
	{ 0x40000006, 0, REG_EAX, 0x00000100, VENDOR_HV_HYPERV                            , "HPET"},
	{ 0x40000006, 0, REG_EAX, 0x00000200, VENDOR_HV_HYPERV                            , "Volatile synthetic timers"},
/*	{ 0x40000006, 0, REG_EAX, 0x00000400,                                             , ""}, */   /* Reserved */
/*	{ 0x40000006, 0, REG_EAX, 0x00000800,                                             , ""}, */   /* Reserved */
/*	{ 0x40000006, 0, REG_EAX, 0x00001000,                                             , ""}, */   /* Reserved */
/*	{ 0x40000006, 0, REG_EAX, 0x00002000,                                             , ""}, */   /* Reserved */
/*	{ 0x40000006, 0, REG_EAX, 0x00004000,                                             , ""}, */   /* Reserved */
/*	{ 0x40000006, 0, REG_EAX, 0x00008000,                                             , ""}, */   /* Reserved */
/*	{ 0x40000006, 0, REG_EAX, 0x00010000,                                             , ""}, */   /* Reserved */
/*	{ 0x40000006, 0, REG_EAX, 0x00020000,                                             , ""}, */   /* Reserved */
/*	{ 0x40000006, 0, REG_EAX, 0x00040000,                                             , ""}, */   /* Reserved */
/*	{ 0x40000006, 0, REG_EAX, 0x00080000,                                             , ""}, */   /* Reserved */
/*	{ 0x40000006, 0, REG_EAX, 0x00100000,                                             , ""}, */   /* Reserved */
/*	{ 0x40000006, 0, REG_EAX, 0x00200000,                                             , ""}, */   /* Reserved */
/*	{ 0x40000006, 0, REG_EAX, 0x00400000,                                             , ""}, */   /* Reserved */
/*	{ 0x40000006, 0, REG_EAX, 0x00800000,                                             , ""}, */   /* Reserved */
/*	{ 0x40000006, 0, REG_EAX, 0x01000000,                                             , ""}, */   /* Reserved */
/*	{ 0x40000006, 0, REG_EAX, 0x02000000,                                             , ""}, */   /* Reserved */
/*	{ 0x40000006, 0, REG_EAX, 0x04000000,                                             , ""}, */   /* Reserved */
/*	{ 0x40000006, 0, REG_EAX, 0x08000000,                                             , ""}, */   /* Reserved */
/*	{ 0x40000006, 0, REG_EAX, 0x10000000,                                             , ""}, */   /* Reserved */
/*	{ 0x40000006, 0, REG_EAX, 0x20000000,                                             , ""}, */   /* Reserved */
/*	{ 0x40000006, 0, REG_EAX, 0x40000000,                                             , ""}, */   /* Reserved */
/*	{ 0x40000006, 0, REG_EAX, 0x80000000,                                             , ""}, */   /* Reserved */

/*  Hypervisor CPU management features (4000_0007h) */
	{ 0x40000007, 0, REG_EAX, 0x00000001, VENDOR_HV_HYPERV                            , "Start logical processor"},
	{ 0x40000007, 0, REG_EAX, 0x00000002, VENDOR_HV_HYPERV                            , "Create root virtual processor"},
/*	{ 0x40000007, 0, REG_EAX, 0x00000004,                                             , ""}, */   /* Reserved */
/*	{ 0x40000007, 0, REG_EAX, 0x00000008,                                             , ""}, */   /* Reserved */
/*	{ 0x40000007, 0, REG_EAX, 0x00000010,                                             , ""}, */   /* Reserved */
/*	{ 0x40000007, 0, REG_EAX, 0x00000020,                                             , ""}, */   /* Reserved */
/*	{ 0x40000007, 0, REG_EAX, 0x00000040,                                             , ""}, */   /* Reserved */
/*	{ 0x40000007, 0, REG_EAX, 0x00000080,                                             , ""}, */   /* Reserved */
/*	{ 0x40000007, 0, REG_EAX, 0x00000100,                                             , ""}, */   /* Reserved */
/*	{ 0x40000007, 0, REG_EAX, 0x00000200,                                             , ""}, */   /* Reserved */
/*	{ 0x40000007, 0, REG_EAX, 0x00000400,                                             , ""}, */   /* Reserved */
/*	{ 0x40000007, 0, REG_EAX, 0x00000800,                                             , ""}, */   /* Reserved */
/*	{ 0x40000007, 0, REG_EAX, 0x00001000,                                             , ""}, */   /* Reserved */
/*	{ 0x40000007, 0, REG_EAX, 0x00002000,                                             , ""}, */   /* Reserved */
/*	{ 0x40000007, 0, REG_EAX, 0x00004000,                                             , ""}, */   /* Reserved */
/*	{ 0x40000007, 0, REG_EAX, 0x00008000,                                             , ""}, */   /* Reserved */
/*	{ 0x40000007, 0, REG_EAX, 0x00010000,                                             , ""}, */   /* Reserved */
/*	{ 0x40000007, 0, REG_EAX, 0x00020000,                                             , ""}, */   /* Reserved */
/*	{ 0x40000007, 0, REG_EAX, 0x00040000,                                             , ""}, */   /* Reserved */
/*	{ 0x40000007, 0, REG_EAX, 0x00080000,                                             , ""}, */   /* Reserved */
/*	{ 0x40000007, 0, REG_EAX, 0x00100000,                                             , ""}, */   /* Reserved */
/*	{ 0x40000007, 0, REG_EAX, 0x00200000,                                             , ""}, */   /* Reserved */
/*	{ 0x40000007, 0, REG_EAX, 0x00400000,                                             , ""}, */   /* Reserved */
/*	{ 0x40000007, 0, REG_EAX, 0x00800000,                                             , ""}, */   /* Reserved */
/*	{ 0x40000007, 0, REG_EAX, 0x01000000,                                             , ""}, */   /* Reserved */
/*	{ 0x40000007, 0, REG_EAX, 0x02000000,                                             , ""}, */   /* Reserved */
/*	{ 0x40000007, 0, REG_EAX, 0x04000000,                                             , ""}, */   /* Reserved */
/*	{ 0x40000007, 0, REG_EAX, 0x08000000,                                             , ""}, */   /* Reserved */
/*	{ 0x40000007, 0, REG_EAX, 0x10000000,                                             , ""}, */   /* Reserved */
/*	{ 0x40000007, 0, REG_EAX, 0x20000000,                                             , ""}, */   /* Reserved */
/*	{ 0x40000007, 0, REG_EAX, 0x40000000,                                             , ""}, */   /* Reserved */
/*	{ 0x40000007, 0, REG_EAX, 0x80000000,                                             , ""}, */   /* ReservedIdentityBit */

	{ 0x40000007, 0, REG_EBX, 0x00000001, VENDOR_HV_HYPERV                            , "Processor power management"},
	{ 0x40000007, 0, REG_EBX, 0x00000002, VENDOR_HV_HYPERV                            , "MWAIT idle states"},
	{ 0x40000007, 0, REG_EBX, 0x00000004, VENDOR_HV_HYPERV                            , "Logical processor idling"},
/*	{ 0x40000007, 0, REG_EBX, 0x00000008,                                             , ""}, */   /* Reserved */
/*	{ 0x40000007, 0, REG_EBX, 0x00000010,                                             , ""}, */   /* Reserved */
/*	{ 0x40000007, 0, REG_EBX, 0x00000020,                                             , ""}, */   /* Reserved */
/*	{ 0x40000007, 0, REG_EBX, 0x00000040,                                             , ""}, */   /* Reserved */
/*	{ 0x40000007, 0, REG_EBX, 0x00000080,                                             , ""}, */   /* Reserved */
/*	{ 0x40000007, 0, REG_EBX, 0x00000100,                                             , ""}, */   /* Reserved */
/*	{ 0x40000007, 0, REG_EBX, 0x00000200,                                             , ""}, */   /* Reserved */
/*	{ 0x40000007, 0, REG_EBX, 0x00000400,                                             , ""}, */   /* Reserved */
/*	{ 0x40000007, 0, REG_EBX, 0x00000800,                                             , ""}, */   /* Reserved */
/*	{ 0x40000007, 0, REG_EBX, 0x00001000,                                             , ""}, */   /* Reserved */
/*	{ 0x40000007, 0, REG_EBX, 0x00002000,                                             , ""}, */   /* Reserved */
/*	{ 0x40000007, 0, REG_EBX, 0x00004000,                                             , ""}, */   /* Reserved */
/*	{ 0x40000007, 0, REG_EBX, 0x00008000,                                             , ""}, */   /* Reserved */
/*	{ 0x40000007, 0, REG_EBX, 0x00010000,                                             , ""}, */   /* Reserved */
/*	{ 0x40000007, 0, REG_EBX, 0x00020000,                                             , ""}, */   /* Reserved */
/*	{ 0x40000007, 0, REG_EBX, 0x00040000,                                             , ""}, */   /* Reserved */
/*	{ 0x40000007, 0, REG_EBX, 0x00080000,                                             , ""}, */   /* Reserved */
/*	{ 0x40000007, 0, REG_EBX, 0x00100000,                                             , ""}, */   /* Reserved */
/*	{ 0x40000007, 0, REG_EBX, 0x00200000,                                             , ""}, */   /* Reserved */
/*	{ 0x40000007, 0, REG_EBX, 0x00400000,                                             , ""}, */   /* Reserved */
/*	{ 0x40000007, 0, REG_EBX, 0x00800000,                                             , ""}, */   /* Reserved */
/*	{ 0x40000007, 0, REG_EBX, 0x01000000,                                             , ""}, */   /* Reserved */
/*	{ 0x40000007, 0, REG_EBX, 0x02000000,                                             , ""}, */   /* Reserved */
/*	{ 0x40000007, 0, REG_EBX, 0x04000000,                                             , ""}, */   /* Reserved */
/*	{ 0x40000007, 0, REG_EBX, 0x08000000,                                             , ""}, */   /* Reserved */
/*	{ 0x40000007, 0, REG_EBX, 0x10000000,                                             , ""}, */   /* Reserved */
/*	{ 0x40000007, 0, REG_EBX, 0x20000000,                                             , ""}, */   /* Reserved */
/*	{ 0x40000007, 0, REG_EBX, 0x40000000,                                             , ""}, */   /* Reserved */
/*	{ 0x40000007, 0, REG_EBX, 0x80000000,                                             , ""}, */   /* Reserved */

/*  Hypervisor shared virtual memory (SVM) features (4000_0008h) */
	{ 0x40000008, 0, REG_EAX, 0x00000001, VENDOR_HV_HYPERV                            , "Shared virtual memory (SVM)"},
	{ 0x40000008, 0, REG_EAX, 0x00000002, VENDOR_HV_HYPERV                            , "Create root virtual processor"},
/*	{ 0x40000008, 0, REG_EAX, 0x00000004,                                             , ""}, */   /* Reserved */
/*	{ 0x40000008, 0, REG_EAX, 0x00000008,                                             , ""}, */   /* Reserved */
/*	{ 0x40000008, 0, REG_EAX, 0x00000010,                                             , ""}, */   /* Reserved */
/*	{ 0x40000008, 0, REG_EAX, 0x00000020,                                             , ""}, */   /* Reserved */
/*	{ 0x40000008, 0, REG_EAX, 0x00000040,                                             , ""}, */   /* Reserved */
/*	{ 0x40000008, 0, REG_EAX, 0x00000080,                                             , ""}, */   /* Reserved */
/*	{ 0x40000008, 0, REG_EAX, 0x00000100,                                             , ""}, */   /* Reserved */
/*	{ 0x40000008, 0, REG_EAX, 0x00000200,                                             , ""}, */   /* Reserved */
/*	{ 0x40000008, 0, REG_EAX, 0x00000400,                                             , ""}, */   /* Reserved */
/*	{ 0x40000008, 0, REG_EAX, 0x00000800,                                             , ""}, */   /* Reserved */
/*	{ 0x40000008, 0, REG_EAX, 0x00001000,                                             , ""}, */   /* Reserved */
/*	{ 0x40000008, 0, REG_EAX, 0x00002000,                                             , ""}, */   /* Reserved */
/*	{ 0x40000008, 0, REG_EAX, 0x00004000,                                             , ""}, */   /* Reserved */
/*	{ 0x40000008, 0, REG_EAX, 0x00008000,                                             , ""}, */   /* Reserved */
/*	{ 0x40000008, 0, REG_EAX, 0x00010000,                                             , ""}, */   /* Reserved */
/*	{ 0x40000008, 0, REG_EAX, 0x00020000,                                             , ""}, */   /* Reserved */
/*	{ 0x40000008, 0, REG_EAX, 0x00040000,                                             , ""}, */   /* Reserved */
/*	{ 0x40000008, 0, REG_EAX, 0x00080000,                                             , ""}, */   /* Reserved */
/*	{ 0x40000008, 0, REG_EAX, 0x00100000,                                             , ""}, */   /* Reserved */
/*	{ 0x40000008, 0, REG_EAX, 0x00200000,                                             , ""}, */   /* Reserved */
/*	{ 0x40000008, 0, REG_EAX, 0x00400000,                                             , ""}, */   /* Reserved */
/*	{ 0x40000008, 0, REG_EAX, 0x00800000,                                             , ""}, */   /* Reserved */
/*	{ 0x40000008, 0, REG_EAX, 0x01000000,                                             , ""}, */   /* Reserved */
/*	{ 0x40000008, 0, REG_EAX, 0x02000000,                                             , ""}, */   /* Reserved */
/*	{ 0x40000008, 0, REG_EAX, 0x04000000,                                             , ""}, */   /* Reserved */
/*	{ 0x40000008, 0, REG_EAX, 0x08000000,                                             , ""}, */   /* Reserved */
/*	{ 0x40000008, 0, REG_EAX, 0x10000000,                                             , ""}, */   /* Reserved */
/*	{ 0x40000008, 0, REG_EAX, 0x20000000,                                             , ""}, */   /* Reserved */
/*	{ 0x40000008, 0, REG_EAX, 0x40000000,                                             , ""}, */   /* Reserved */
/*	{ 0x40000008, 0, REG_EAX, 0x80000000,                                             , ""}, */   /* Reserved */

/*  Nested hypervisor feature indentification (4000_0009h) */
/*	{ 0x40000009, 0, REG_EAX, 0x00000001,                                             , ""}, */   /* Reserved */
/*	{ 0x40000009, 0, REG_EAX, 0x00000002,                                             , ""}, */   /* Reserved */
	{ 0x40000009, 0, REG_EAX, 0x00000004, VENDOR_HV_HYPERV                            , "Synthetic Timer"},
/*	{ 0x40000009, 0, REG_EAX, 0x00000008,                                             , ""}, */   /* Reserved */
	{ 0x40000009, 0, REG_EAX, 0x00000010, VENDOR_HV_HYPERV                            , "Interrupt control registers"},
	{ 0x40000009, 0, REG_EAX, 0x00000020, VENDOR_HV_HYPERV                            , "Hypercall MSRs"},
	{ 0x40000009, 0, REG_EAX, 0x00000040, VENDOR_HV_HYPERV                            , "VP index MSR"},
/*	{ 0x40000009, 0, REG_EAX, 0x00000080,                                             , ""}, */   /* Reserved */
/*	{ 0x40000009, 0, REG_EAX, 0x00000100,                                             , ""}, */   /* Reserved */
/*	{ 0x40000009, 0, REG_EAX, 0x00000200,                                             , ""}, */   /* Reserved */
/*	{ 0x40000009, 0, REG_EAX, 0x00000400,                                             , ""}, */   /* Reserved */
/*	{ 0x40000009, 0, REG_EAX, 0x00000800,                                             , ""}, */   /* Reserved */
	{ 0x40000009, 0, REG_EAX, 0x00001000, VENDOR_HV_HYPERV                            , "Reenlightenment controls"},
/*	{ 0x40000009, 0, REG_EAX, 0x00002000,                                             , ""}, */   /* Reserved */
/*	{ 0x40000009, 0, REG_EAX, 0x00004000,                                             , ""}, */   /* Reserved */
/*	{ 0x40000009, 0, REG_EAX, 0x00008000,                                             , ""}, */   /* Reserved */
/*	{ 0x40000009, 0, REG_EAX, 0x00010000,                                             , ""}, */   /* Reserved */
/*	{ 0x40000009, 0, REG_EAX, 0x00020000,                                             , ""}, */   /* Reserved */
/*	{ 0x40000009, 0, REG_EAX, 0x00040000,                                             , ""}, */   /* Reserved */
/*	{ 0x40000009, 0, REG_EAX, 0x00080000,                                             , ""}, */   /* Reserved */
/*	{ 0x40000009, 0, REG_EAX, 0x00100000,                                             , ""}, */   /* Reserved */
/*	{ 0x40000009, 0, REG_EAX, 0x00200000,                                             , ""}, */   /* Reserved */
/*	{ 0x40000009, 0, REG_EAX, 0x00400000,                                             , ""}, */   /* Reserved */
/*	{ 0x40000009, 0, REG_EAX, 0x00800000,                                             , ""}, */   /* Reserved */
/*	{ 0x40000009, 0, REG_EAX, 0x01000000,                                             , ""}, */   /* Reserved */
/*	{ 0x40000009, 0, REG_EAX, 0x02000000,                                             , ""}, */   /* Reserved */
/*	{ 0x40000009, 0, REG_EAX, 0x04000000,                                             , ""}, */   /* Reserved */
/*	{ 0x40000009, 0, REG_EAX, 0x08000000,                                             , ""}, */   /* Reserved */
/*	{ 0x40000009, 0, REG_EAX, 0x10000000,                                             , ""}, */   /* Reserved */
/*	{ 0x40000009, 0, REG_EAX, 0x20000000,                                             , ""}, */   /* Reserved */
/*	{ 0x40000009, 0, REG_EAX, 0x40000000,                                             , ""}, */   /* Reserved */
/*	{ 0x40000009, 0, REG_EAX, 0x80000000,                                             , ""}, */   /* Reserved */

/*	{ 0x40000009, 0, REG_EDX, 0x00000001,                                             , ""}, */   /* Reserved */
/*	{ 0x40000009, 0, REG_EDX, 0x00000002,                                             , ""}, */   /* Reserved */
/*	{ 0x40000009, 0, REG_EDX, 0x00000004,                                             , ""}, */   /* Reserved */
/*	{ 0x40000009, 0, REG_EDX, 0x00000008,                                             , ""}, */   /* Reserved */
	{ 0x40000009, 0, REG_EDX, 0x00000010, VENDOR_HV_HYPERV                            , "Hypercall input params via XMM registers"},
/*	{ 0x40000009, 0, REG_EDX, 0x00000020,                                             , ""}, */   /* Reserved */
/*	{ 0x40000009, 0, REG_EDX, 0x00000040,                                             , ""}, */   /* Reserved */
/*	{ 0x40000009, 0, REG_EDX, 0x00000080,                                             , ""}, */   /* Reserved */
/*	{ 0x40000009, 0, REG_EDX, 0x00000100,                                             , ""}, */   /* Reserved */
/*	{ 0x40000009, 0, REG_EDX, 0x00000200,                                             , ""}, */   /* Reserved */
/*	{ 0x40000009, 0, REG_EDX, 0x00000400,                                             , ""}, */   /* Reserved */
/*	{ 0x40000009, 0, REG_EDX, 0x00000800,                                             , ""}, */   /* Reserved */
/*	{ 0x40000009, 0, REG_EDX, 0x00001000,                                             , ""}, */   /* Reserved */
/*	{ 0x40000009, 0, REG_EDX, 0x00002000,                                             , ""}, */   /* Reserved */
/*	{ 0x40000009, 0, REG_EDX, 0x00004000,                                             , ""}, */   /* Reserved */
	{ 0x40000009, 0, REG_EDX, 0x00008000, VENDOR_HV_HYPERV                            , "Hypercall output via XMM registers"},
/*	{ 0x40000009, 0, REG_EDX, 0x00010000,                                             , ""}, */   /* Reserved */
	{ 0x40000009, 0, REG_EDX, 0x00020000, VENDOR_HV_HYPERV                            , "Soft interrupt polling mode available"},
/*	{ 0x40000009, 0, REG_EDX, 0x00040000,                                             , ""}, */   /* Reserved */
/*	{ 0x40000009, 0, REG_EDX, 0x00080000,                                             , ""}, */   /* Reserved */
/*	{ 0x40000009, 0, REG_EDX, 0x00100000,                                             , ""}, */   /* Reserved */
/*	{ 0x40000009, 0, REG_EDX, 0x00200000,                                             , ""}, */   /* Reserved */
/*	{ 0x40000009, 0, REG_EDX, 0x00400000,                                             , ""}, */   /* Reserved */
/*	{ 0x40000009, 0, REG_EDX, 0x00800000,                                             , ""}, */   /* Reserved */
/*	{ 0x40000009, 0, REG_EDX, 0x01000000,                                             , ""}, */   /* Reserved */
/*	{ 0x40000009, 0, REG_EDX, 0x02000000,                                             , ""}, */   /* Reserved */
/*	{ 0x40000009, 0, REG_EDX, 0x04000000,                                             , ""}, */   /* Reserved */
/*	{ 0x40000009, 0, REG_EDX, 0x08000000,                                             , ""}, */   /* Reserved */
/*	{ 0x40000009, 0, REG_EDX, 0x10000000,                                             , ""}, */   /* Reserved */
/*	{ 0x40000009, 0, REG_EDX, 0x20000000,                                             , ""}, */   /* Reserved */
/*	{ 0x40000009, 0, REG_EDX, 0x40000000,                                             , ""}, */   /* Reserved */
/*	{ 0x40000009, 0, REG_EDX, 0x80000000,                                             , ""}, */   /* Reserved */

/*  Nested hypervisor feature indentification (4000_000Ah) */
/*	{ 0x40000009, 0, REG_EAX, 0x00000001,                                             , ""}, */   /* Reserved */
/*	{ 0x40000009, 0, REG_EAX, 0x00000002,                                             , ""}, */   /* Reserved */
/*	{ 0x40000009, 0, REG_EAX, 0x00000004,                                             , ""}, */   /* Reserved */
/*	{ 0x40000009, 0, REG_EAX, 0x00000008,                                             , ""}, */   /* Reserved */
/*	{ 0x40000009, 0, REG_EAX, 0x00000010,                                             , ""}, */   /* Reserved */
/*	{ 0x40000009, 0, REG_EAX, 0x00000020,                                             , ""}, */   /* Reserved */
/*	{ 0x40000009, 0, REG_EAX, 0x00000040,                                             , ""}, */   /* Reserved */
/*	{ 0x40000009, 0, REG_EAX, 0x00000080,                                             , ""}, */   /* Reserved */
/*	{ 0x40000009, 0, REG_EAX, 0x00000100,                                             , ""}, */   /* Reserved */
/*	{ 0x40000009, 0, REG_EAX, 0x00000200,                                             , ""}, */   /* Reserved */
/*	{ 0x40000009, 0, REG_EAX, 0x00000400,                                             , ""}, */   /* Reserved */
/*	{ 0x40000009, 0, REG_EAX, 0x00000800,                                             , ""}, */   /* Reserved */
/*	{ 0x40000009, 0, REG_EAX, 0x00001000,                                             , ""}, */   /* Reserved */
/*	{ 0x40000009, 0, REG_EAX, 0x00002000,                                             , ""}, */   /* Reserved */
/*	{ 0x40000009, 0, REG_EAX, 0x00004000,                                             , ""}, */   /* Reserved */
/*	{ 0x40000009, 0, REG_EAX, 0x00008000,                                             , ""}, */   /* Reserved */
/*	{ 0x40000009, 0, REG_EAX, 0x00010000,                                             , ""}, */   /* Reserved */
	{ 0x40000009, 0, REG_EAX, 0x00020000, VENDOR_HV_HYPERV                            , "Direct virtual flush hypercalls"},
	{ 0x40000009, 0, REG_EAX, 0x00040000, VENDOR_HV_HYPERV                            , "Flush GPA space and list hypercalls"},
	{ 0x40000009, 0, REG_EAX, 0x00080000, VENDOR_HV_HYPERV                            , "Enlightened MSR bitmaps"},
/*	{ 0x40000009, 0, REG_EAX, 0x00100000,                                             , ""}, */   /* Reserved */
/*	{ 0x40000009, 0, REG_EAX, 0x00200000,                                             , ""}, */   /* Reserved */
/*	{ 0x40000009, 0, REG_EAX, 0x00400000,                                             , ""}, */   /* Reserved */
/*	{ 0x40000009, 0, REG_EAX, 0x00800000,                                             , ""}, */   /* Reserved */
/*	{ 0x40000009, 0, REG_EAX, 0x01000000,                                             , ""}, */   /* Reserved */
/*	{ 0x40000009, 0, REG_EAX, 0x02000000,                                             , ""}, */   /* Reserved */
/*	{ 0x40000009, 0, REG_EAX, 0x04000000,                                             , ""}, */   /* Reserved */
/*	{ 0x40000009, 0, REG_EAX, 0x08000000,                                             , ""}, */   /* Reserved */
/*	{ 0x40000009, 0, REG_EAX, 0x10000000,                                             , ""}, */   /* Reserved */
/*	{ 0x40000009, 0, REG_EAX, 0x20000000,                                             , ""}, */   /* Reserved */
/*	{ 0x40000009, 0, REG_EAX, 0x40000000,                                             , ""}, */   /* Reserved */
/*	{ 0x40000009, 0, REG_EAX, 0x80000000,                                             , ""}, */   /* Reserved */


/*  Extended (8000_0001h) */
	{ 0x80000001, 0, REG_EDX, 0x00000001,                VENDOR_AMD                   , "x87 FPU on chip"},
	{ 0x80000001, 0, REG_EDX, 0x00000002,                VENDOR_AMD                   , "virtual-8086 mode enhancement"},
	{ 0x80000001, 0, REG_EDX, 0x00000004,                VENDOR_AMD                   , "debugging extensions"},
	{ 0x80000001, 0, REG_EDX, 0x00000008,                VENDOR_AMD                   , "page size extensions"},
	{ 0x80000001, 0, REG_EDX, 0x00000010,                VENDOR_AMD                   , "time stamp counter"},
	{ 0x80000001, 0, REG_EDX, 0x00000020,                VENDOR_AMD                   , "AMD model-specific registers"},
	{ 0x80000001, 0, REG_EDX, 0x00000040,                VENDOR_AMD                   , "physical address extensions"},
	{ 0x80000001, 0, REG_EDX, 0x00000080,                VENDOR_AMD                   , "machine check exception"},
	{ 0x80000001, 0, REG_EDX, 0x00000100,                VENDOR_AMD                   , "CMPXCHG8B instruction"},
	{ 0x80000001, 0, REG_EDX, 0x00000200,                VENDOR_AMD                   , "APIC on chip"},
/*	{ 0x80000001, 0, REG_EDX, 0x00000400, VENDOR_INTEL | VENDOR_AMD                   , ""}, */   /* Reserved */
	{ 0x80000001, 0, REG_EDX, 0x00000800, VENDOR_INTEL                                , "SYSENTER and SYSEXIT instructions"},
	{ 0x80000001, 0, REG_EDX, 0x00000800,                VENDOR_AMD                   , "SYSCALL and SYSRET instructions"},
	{ 0x80000001, 0, REG_EDX, 0x00001000,                VENDOR_AMD                   , "memory type range registers"},
	{ 0x80000001, 0, REG_EDX, 0x00002000,                VENDOR_AMD                   , "PTE global bit"},
	{ 0x80000001, 0, REG_EDX, 0x00004000,                VENDOR_AMD                   , "machine check architecture"},
	{ 0x80000001, 0, REG_EDX, 0x00008000,                VENDOR_AMD                   , "conditional move instruction"},
	{ 0x80000001, 0, REG_EDX, 0x00010000,                VENDOR_AMD                   , "page attribute table"},
	{ 0x80000001, 0, REG_EDX, 0x00020000,                VENDOR_AMD                   , "36-bit page size extension"},
/*	{ 0x80000001, 0, REG_EDX, 0x00040000, VENDOR_INTEL | VENDOR_AMD                   , ""}, */   /* Reserved */
/*	{ 0x80000001, 0, REG_EDX, 0x00080000, VENDOR_INTEL | VENDOR_AMD                   , ""}, */   /* Reserved */
	{ 0x80000001, 0, REG_EDX, 0x00100000, VENDOR_INTEL                                , "XD bit"},
	{ 0x80000001, 0, REG_EDX, 0x00100000,                VENDOR_AMD                   , "NX bit"},
/*	{ 0x80000001, 0, REG_EDX, 0x00200000, VENDOR_INTEL | VENDOR_AMD                   , ""}, */   /* Reserved */
	{ 0x80000001, 0, REG_EDX, 0x00400000,                VENDOR_AMD                   , "MMX extended"},
	{ 0x80000001, 0, REG_EDX, 0x00800000,                VENDOR_AMD                   , "MMX instructions"},
	{ 0x80000001, 0, REG_EDX, 0x01000000,                VENDOR_AMD                   , "FXSAVE/FXRSTOR instructions"},
	{ 0x80000001, 0, REG_EDX, 0x02000000,                VENDOR_AMD                   , "fast FXSAVE/FXRSTOR"},
	{ 0x80000001, 0, REG_EDX, 0x04000000, VENDOR_INTEL | VENDOR_AMD                   , "1GB page support"},
	{ 0x80000001, 0, REG_EDX, 0x08000000, VENDOR_INTEL | VENDOR_AMD                   , "RDTSCP instruction"},
/*	{ 0x80000001, 0, REG_EDX, 0x10000000, VENDOR_INTEL | VENDOR_AMD                   , ""}, */   /* Reserved */
	{ 0x80000001, 0, REG_EDX, 0x20000000, VENDOR_INTEL | VENDOR_AMD                   , "long mode (EM64T)"},
	{ 0x80000001, 0, REG_EDX, 0x40000000,                VENDOR_AMD                   , "3DNow! extended"},
	{ 0x80000001, 0, REG_EDX, 0x80000000,                VENDOR_AMD                   , "3DNow! instructions"},

	{ 0x80000001, 0, REG_ECX, 0x00000001, VENDOR_INTEL | VENDOR_AMD                   , "LAHF/SAHF supported in 64-bit mode"},
	{ 0x80000001, 0, REG_ECX, 0x00000002,                VENDOR_AMD                   , "core multi-processing legacy mode"},
	{ 0x80000001, 0, REG_ECX, 0x00000004,                VENDOR_AMD                   , "secure virtual machine (SVM)"},
	{ 0x80000001, 0, REG_ECX, 0x00000008,                VENDOR_AMD                   , "extended APIC space"},
	{ 0x80000001, 0, REG_ECX, 0x00000010,                VENDOR_AMD                   , "AltMovCr8"},
	{ 0x80000001, 0, REG_ECX, 0x00000020,                VENDOR_AMD                   , "advanced bit manipulation"},
	{ 0x80000001, 0, REG_ECX, 0x00000020, VENDOR_INTEL | VENDOR_AMD                   , "LZCNT instruction"},
	{ 0x80000001, 0, REG_ECX, 0x00000040,                VENDOR_AMD                   , "SSE4A instructions"},
	{ 0x80000001, 0, REG_ECX, 0x00000080,                VENDOR_AMD                   , "mis-aligned SSE support"},
	{ 0x80000001, 0, REG_ECX, 0x00000100, VENDOR_INTEL | VENDOR_AMD                   , "3DNow! prefetch instructions"},
	{ 0x80000001, 0, REG_ECX, 0x00000200,                VENDOR_AMD                   , "os-visible workaround"},
	{ 0x80000001, 0, REG_ECX, 0x00000400,                VENDOR_AMD                   , "instruction-based sampling"},
	{ 0x80000001, 0, REG_ECX, 0x00000800,                VENDOR_AMD                   , "extended operations"},
	{ 0x80000001, 0, REG_ECX, 0x00001000,                VENDOR_AMD                   , "SKINIT/STGI instructions"},
	{ 0x80000001, 0, REG_ECX, 0x00002000,                VENDOR_AMD                   , "watchdog timer"},
/*	{ 0x80000001, 0, REG_ECX, 0x00004000, VENDOR_INTEL | VENDOR_AMD                   , ""}, */   /* Reserved */
	{ 0x80000001, 0, REG_ECX, 0x00008000,                VENDOR_AMD                   , "lightweight profiling"},
	{ 0x80000001, 0, REG_ECX, 0x00010000,                VENDOR_AMD                   , "4-operand FMA instructions"},
	{ 0x80000001, 0, REG_ECX, 0x00020000,                VENDOR_AMD                   , "Translation cache extension"},
/*	{ 0x80000001, 0, REG_ECX, 0x00040000, VENDOR_INTEL | VENDOR_AMD                   , ""}, */   /* Reserved */
	{ 0x80000001, 0, REG_ECX, 0x00080000,                VENDOR_AMD                   , "node ID support"},
/*	{ 0x80000001, 0, REG_ECX, 0x00100000, VENDOR_INTEL | VENDOR_AMD                   , ""}, */   /* Reserved */
	{ 0x80000001, 0, REG_ECX, 0x00200000,                VENDOR_AMD                   , "trailing bit manipulation instructions"},
	{ 0x80000001, 0, REG_ECX, 0x00400000,                VENDOR_AMD                   , "topology extensions"},
	{ 0x80000001, 0, REG_ECX, 0x00800000,                VENDOR_AMD                   , "processor performance counter extensions"},
	{ 0x80000001, 0, REG_ECX, 0x01000000,                VENDOR_AMD                   , "NB performance counter extensions"},
	{ 0x80000001, 0, REG_ECX, 0x02000000,                VENDOR_AMD                   , "streaming performance monitor architecture"},
	{ 0x80000001, 0, REG_ECX, 0x04000000,                VENDOR_AMD                   , "data access breakpoint extension"},
	{ 0x80000001, 0, REG_ECX, 0x08000000,                VENDOR_AMD                   , "performance timestamp counter"},
	{ 0x80000001, 0, REG_ECX, 0x10000000,                VENDOR_AMD                   , "performance counter extensions"},
	{ 0x80000001, 0, REG_ECX, 0x20000000,                VENDOR_AMD                   , "MONITORX/MWAITX instructions"},
/*	{ 0x80000001, 0, REG_ECX, 0x40000000, VENDOR_INTEL | VENDOR_AMD                   , ""}, */   /* Reserved */
/*	{ 0x80000001, 0, REG_ECX, 0x80000000, VENDOR_INTEL | VENDOR_AMD                   , ""}, */   /* Reserved */

/*  RAS Capabilities (8000_0007h) */
	{ 0x80000007, 0, REG_EBX, 0x00000001,                VENDOR_AMD                   , "MCA overflow recovery"},
	{ 0x80000007, 0, REG_EBX, 0x00000002,                VENDOR_AMD                   , "Software uncorrectable error containment and recovery"},
	{ 0x80000007, 0, REG_EBX, 0x00000004,                VENDOR_AMD                   , "Hardware assert (HWA)"},
	{ 0x80000007, 0, REG_EBX, 0x00000008,                VENDOR_AMD                   , "Scalable MCA"},
/*	{ 0x80000007, 0, REG_EBX, 0x00000010, VENDOR_INTEL | VENDOR_AMD                   , ""}, */   /* Reserved */

/*  Advanced Power Management information (8000_0007h) */
	{ 0x80000007, 0, REG_EDX, 0x00000001,                VENDOR_AMD                   , "Temperature Sensor"},
	{ 0x80000007, 0, REG_EDX, 0x00000002,                VENDOR_AMD                   , "Frequency ID Control"},
	{ 0x80000007, 0, REG_EDX, 0x00000004,                VENDOR_AMD                   , "Voltage ID Control"},
	{ 0x80000007, 0, REG_EDX, 0x00000008,                VENDOR_AMD                   , "THERMTRIP"},
	{ 0x80000007, 0, REG_EDX, 0x00000010,                VENDOR_AMD                   , "Hardware thermal control"},
/*	{ 0x80000007, 0, REG_EDX, 0x00000020,                VENDOR_AMD                   , ""}, */   /* Reserved */
	{ 0x80000007, 0, REG_EDX, 0x00000040,                VENDOR_AMD                   , "100 MHz multiplier control"},
	{ 0x80000007, 0, REG_EDX, 0x00000080,                VENDOR_AMD                   , "Hardware P-state control"},
	{ 0x80000007, 0, REG_EDX, 0x00000100, VENDOR_INTEL | VENDOR_AMD                   , "Invariant TSC"},
	{ 0x80000007, 0, REG_EDX, 0x00000200,                VENDOR_AMD                   , "Core performance boost"},
	{ 0x80000007, 0, REG_EDX, 0x00000400,                VENDOR_AMD                   , "Read-only effective frequency interface"},
	{ 0x80000007, 0, REG_EDX, 0x00000800,                VENDOR_AMD                   , "Processor feedback interface"},
	{ 0x80000007, 0, REG_EDX, 0x00001000,                VENDOR_AMD                   , "APM power reporting"},
	{ 0x80000007, 0, REG_EDX, 0x00002000,                VENDOR_AMD                   , "Connected standby"},
	{ 0x80000007, 0, REG_EDX, 0x00004000,                VENDOR_AMD                   , "Running average power limit (RAPL)"},

/* Extended Feature Extensions ID (8000_0008h) */
	{ 0x80000008, 0, REG_EBX, 0x00000001,                VENDOR_AMD                   , "CLZERO instruction"},
	{ 0x80000008, 0, REG_EBX, 0x00000002,                VENDOR_AMD                   , "Instructions retired count support (IRPerf)"},
	{ 0x80000008, 0, REG_EBX, 0x00000004,                VENDOR_AMD                   , "XSAVE always saves/restores error pointers"},
/*	{ 0x80000008, 0, REG_EBX, 0x00000008,                VENDOR_AMD                   , ""}, */   /* Reserved */
/*	{ 0x80000008, 0, REG_EBX, 0x00000010,                VENDOR_AMD                   , ""}, */   /* Reserved */
/*	{ 0x80000008, 0, REG_EBX, 0x00000020,                VENDOR_AMD                   , ""}, */   /* Reserved */
/*	{ 0x80000008, 0, REG_EBX, 0x00000040,                VENDOR_AMD                   , ""}, */   /* Reserved */
/*	{ 0x80000008, 0, REG_EBX, 0x00000080,                VENDOR_AMD                   , ""}, */   /* Reserved */
/*	{ 0x80000008, 0, REG_EBX, 0x00000100,                VENDOR_AMD                   , ""}, */   /* Reserved */
	{ 0x80000008, 0, REG_EBX, 0x00000200, VENDOR_INTEL | VENDOR_AMD                   , "WBNOINVD (Write back and do not invalidate cache)"},
/*	{ 0x80000008, 0, REG_EBX, 0x00000400,                VENDOR_AMD                   , ""}, */   /* Reserved */
/*	{ 0x80000008, 0, REG_EBX, 0x00000800,                VENDOR_AMD                   , ""}, */   /* Reserved */
	{ 0x80000008, 0, REG_EBX, 0x00001000,                VENDOR_AMD                   , "Indirect Branch Prediction Barrier (IBPB)"},
/*	{ 0x80000008, 0, REG_EBX, 0x00002000,                VENDOR_AMD                   , ""}, */   /* Reserved */
	{ 0x80000008, 0, REG_EBX, 0x00004000,                VENDOR_AMD                   , "Indirect Branch Restricted Speculation (IBRS)"},
	{ 0x80000008, 0, REG_EBX, 0x00008000,                VENDOR_AMD                   , "Single Thread Indirect Branch Predictor (STIBP)"},
/*	{ 0x80000008, 0, REG_EBX, 0x00010000,                VENDOR_AMD                   , ""}, */   /* Reserved */
/*	{ 0x80000008, 0, REG_EBX, 0x00020000,                VENDOR_AMD                   , ""}, */   /* Reserved */
/*	{ 0x80000008, 0, REG_EBX, 0x00040000,                VENDOR_AMD                   , ""}, */   /* Reserved */
/*	{ 0x80000008, 0, REG_EBX, 0x00080000,                VENDOR_AMD                   , ""}, */   /* Reserved */
/*	{ 0x80000008, 0, REG_EBX, 0x00100000,                VENDOR_AMD                   , ""}, */   /* Reserved */
/*	{ 0x80000008, 0, REG_EBX, 0x00200000,                VENDOR_AMD                   , ""}, */   /* Reserved */
/*	{ 0x80000008, 0, REG_EBX, 0x00400000,                VENDOR_AMD                   , ""}, */   /* Reserved */
/*	{ 0x80000008, 0, REG_EBX, 0x00800000,                VENDOR_AMD                   , ""}, */   /* Reserved */
	{ 0x80000008, 0, REG_EBX, 0x01000000,                VENDOR_AMD                   , "Speculative Store Bypass Disable (SSBD)"},
	{ 0x80000008, 0, REG_EBX, 0x02000000,                VENDOR_AMD                   , "VIRT_SPEC_CTL "},
/*	{ 0x80000008, 0, REG_EBX, 0x04000000,                VENDOR_AMD                   , ""}, */   /* Reserved */
/*	{ 0x80000008, 0, REG_EBX, 0x08000000,                VENDOR_AMD                   , ""}, */   /* Reserved */
/*	{ 0x80000008, 0, REG_EBX, 0x10000000,                VENDOR_AMD                   , ""}, */   /* Reserved */
/*	{ 0x80000008, 0, REG_EBX, 0x20000000,                VENDOR_AMD                   , ""}, */   /* Reserved */
/*	{ 0x80000008, 0, REG_EBX, 0x40000000,                VENDOR_AMD                   , ""}, */   /* Reserved */
/*	{ 0x80000008, 0, REG_EBX, 0x80000000,                VENDOR_AMD                   , ""}, */   /* Reserved */

/* SVM Revision and Feature Identification (8000_000Ah) */
	{ 0x8000000A, 0, REG_EDX, 0x00000001,                VENDOR_AMD                   , "Nested paging"},
	{ 0x8000000A, 0, REG_EDX, 0x00000002,                VENDOR_AMD                   , "LBR virtualization"},
	{ 0x8000000A, 0, REG_EDX, 0x00000004,                VENDOR_AMD                   , "SVM lock"},
	{ 0x8000000A, 0, REG_EDX, 0x00000008,                VENDOR_AMD                   , "NRIP save"},
	{ 0x8000000A, 0, REG_EDX, 0x00000010,                VENDOR_AMD                   , "MSR-based TSC rate control"},
	{ 0x8000000A, 0, REG_EDX, 0x00000020,                VENDOR_AMD                   , "VMCB clean bits"},
	{ 0x8000000A, 0, REG_EDX, 0x00000040,                VENDOR_AMD                   , "Flush by ASID"},
	{ 0x8000000A, 0, REG_EDX, 0x00000080,                VENDOR_AMD                   , "Decode assists"},
/*	{ 0x8000000A, 0, REG_EDX, 0x00000100,                VENDOR_AMD                   , ""}, */   /* Reserved */
/*	{ 0x8000000A, 0, REG_EDX, 0x00000200,                VENDOR_AMD                   , ""}, */   /* Reserved */
	{ 0x8000000A, 0, REG_EDX, 0x00000400,                VENDOR_AMD                   , "Pause intercept filter"},
/*	{ 0x8000000A, 0, REG_EDX, 0x00000800,                VENDOR_AMD                   , ""}, */   /* Reserved */
	{ 0x8000000A, 0, REG_EDX, 0x00001000,                VENDOR_AMD                   , "PAUSE filter threshold"},
	{ 0x8000000A, 0, REG_EDX, 0x00002000,                VENDOR_AMD                   , "AMD virtual interrupt controller"},
/*	{ 0x8000000A, 0, REG_EDX, 0x00004000,                VENDOR_AMD                   , ""}, */   /* Reserved */
	{ 0x8000000A, 0, REG_EDX, 0x00008000,                VENDOR_AMD                   , "Virtualized VMLOAD/VMSAVE"},
	{ 0x8000000A, 0, REG_EDX, 0x00010000,                VENDOR_AMD                   , "Virtualized GIF"},
/*	{ 0x8000000A, 0, REG_EDX, 0x00020000,                VENDOR_AMD                   , ""}, */   /* Reserved */
/*	{ 0x8000000A, 0, REG_EDX, 0x00040000,                VENDOR_AMD                   , ""}, */   /* Reserved */
/*	{ 0x8000000A, 0, REG_EDX, 0x00080000,                VENDOR_AMD                   , ""}, */   /* Reserved */
/*	{ 0x8000000A, 0, REG_EDX, 0x00100000,                VENDOR_AMD                   , ""}, */   /* Reserved */
/*	{ 0x8000000A, 0, REG_EDX, 0x00200000,                VENDOR_AMD                   , ""}, */   /* Reserved */
/*	{ 0x8000000A, 0, REG_EDX, 0x00400000,                VENDOR_AMD                   , ""}, */   /* Reserved */
/*	{ 0x8000000A, 0, REG_EDX, 0x00800000,                VENDOR_AMD                   , ""}, */   /* Reserved */
/*	{ 0x8000000A, 0, REG_EDX, 0x01000000,                VENDOR_AMD                   , ""}, */   /* Reserved */
/*	{ 0x8000000A, 0, REG_EDX, 0x02000000,                VENDOR_AMD                   , ""}, */   /* Reserved */
/*	{ 0x8000000A, 0, REG_EDX, 0x04000000,                VENDOR_AMD                   , ""}, */   /* Reserved */
/*	{ 0x8000000A, 0, REG_EDX, 0x08000000,                VENDOR_AMD                   , ""}, */   /* Reserved */
/*	{ 0x8000000A, 0, REG_EDX, 0x10000000,                VENDOR_AMD                   , ""}, */   /* Reserved */
/*	{ 0x8000000A, 0, REG_EDX, 0x20000000,                VENDOR_AMD                   , ""}, */   /* Reserved */
/*	{ 0x8000000A, 0, REG_EDX, 0x40000000,                VENDOR_AMD                   , ""}, */   /* Reserved */
/*	{ 0x8000000A, 0, REG_EDX, 0x80000000,                VENDOR_AMD                   , ""}, */   /* Reserved */

/* Performance Optimization Identifiers (8000_001Ah) */
	{ 0x8000001A, 0, REG_EAX, 0x00000001,                VENDOR_AMD                   , "128-bit SSE full-width pipelines (FP128)"},
	{ 0x8000001A, 0, REG_EAX, 0x00000002,                VENDOR_AMD                   , "Efficient MOVU SSE instructions (MOVU)"},
	{ 0x8000001A, 0, REG_EAX, 0x00000004,                VENDOR_AMD                   , "256-bit AVX full-width pipelines (FP256)"},
/*	{ 0x8000001A, 0, REG_EAX, 0x00000008,                VENDOR_AMD                   , ""}, */   /* Reserved */
/*	{ 0x8000001A, 0, REG_EAX, 0x00000010,                VENDOR_AMD                   , ""}, */   /* Reserved */
/*	{ 0x8000001A, 0, REG_EAX, 0x00000020,                VENDOR_AMD                   , ""}, */   /* Reserved */
/*	{ 0x8000001A, 0, REG_EAX, 0x00000040,                VENDOR_AMD                   , ""}, */   /* Reserved */
/*	{ 0x8000001A, 0, REG_EAX, 0x00000080,                VENDOR_AMD                   , ""}, */   /* Reserved */
/*	{ 0x8000001A, 0, REG_EAX, 0x00000100,                VENDOR_AMD                   , ""}, */   /* Reserved */
/*	{ 0x8000001A, 0, REG_EAX, 0x00000200,                VENDOR_AMD                   , ""}, */   /* Reserved */
/*	{ 0x8000001A, 0, REG_EAX, 0x00000400,                VENDOR_AMD                   , ""}, */   /* Reserved */
/*	{ 0x8000001A, 0, REG_EAX, 0x00000800,                VENDOR_AMD                   , ""}, */   /* Reserved */
/*	{ 0x8000001A, 0, REG_EAX, 0x00001000,                VENDOR_AMD                   , ""}, */   /* Reserved */
/*	{ 0x8000001A, 0, REG_EAX, 0x00002000,                VENDOR_AMD                   , ""}, */   /* Reserved */
/*	{ 0x8000001A, 0, REG_EAX, 0x00004000,                VENDOR_AMD                   , ""}, */   /* Reserved */
/*	{ 0x8000001A, 0, REG_EAX, 0x00008000,                VENDOR_AMD                   , ""}, */   /* Reserved */
/*	{ 0x8000001A, 0, REG_EAX, 0x00010000,                VENDOR_AMD                   , ""}, */   /* Reserved */
/*	{ 0x8000001A, 0, REG_EAX, 0x00020000,                VENDOR_AMD                   , ""}, */   /* Reserved */
/*	{ 0x8000001A, 0, REG_EAX, 0x00040000,                VENDOR_AMD                   , ""}, */   /* Reserved */
/*	{ 0x8000001A, 0, REG_EAX, 0x00080000,                VENDOR_AMD                   , ""}, */   /* Reserved */
/*	{ 0x8000001A, 0, REG_EAX, 0x00100000,                VENDOR_AMD                   , ""}, */   /* Reserved */
/*	{ 0x8000001A, 0, REG_EAX, 0x00200000,                VENDOR_AMD                   , ""}, */   /* Reserved */
/*	{ 0x8000001A, 0, REG_EAX, 0x00400000,                VENDOR_AMD                   , ""}, */   /* Reserved */
/*	{ 0x8000001A, 0, REG_EAX, 0x00800000,                VENDOR_AMD                   , ""}, */   /* Reserved */
/*	{ 0x8000001A, 0, REG_EAX, 0x01000000,                VENDOR_AMD                   , ""}, */   /* Reserved */
/*	{ 0x8000001A, 0, REG_EAX, 0x02000000,                VENDOR_AMD                   , ""}, */   /* Reserved */
/*	{ 0x8000001A, 0, REG_EAX, 0x04000000,                VENDOR_AMD                   , ""}, */   /* Reserved */
/*	{ 0x8000001A, 0, REG_EAX, 0x08000000,                VENDOR_AMD                   , ""}, */   /* Reserved */
/*	{ 0x8000001A, 0, REG_EAX, 0x10000000,                VENDOR_AMD                   , ""}, */   /* Reserved */
/*	{ 0x8000001A, 0, REG_EAX, 0x20000000,                VENDOR_AMD                   , ""}, */   /* Reserved */
/*	{ 0x8000001A, 0, REG_EAX, 0x40000000,                VENDOR_AMD                   , ""}, */   /* Reserved */
/*	{ 0x8000001A, 0, REG_EAX, 0x80000000,                VENDOR_AMD                   , ""}, */   /* Reserved */

/* Instruction Based Sampling Identifiers (8000_001Bh) */
	{ 0x8000001B, 0, REG_EAX, 0x00000001,                VENDOR_AMD                   , "IBS feature flags valid (IBSFFV)"},
	{ 0x8000001B, 0, REG_EAX, 0x00000002,                VENDOR_AMD                   , "IBS fetch sampling (FetchSam)"},
	{ 0x8000001B, 0, REG_EAX, 0x00000004,                VENDOR_AMD                   , "IBS execution sampling (OpSam)"},
	{ 0x8000001B, 0, REG_EAX, 0x00000008,                VENDOR_AMD                   , "Read/write of op counter (RdWrOpCnt)"},
	{ 0x8000001B, 0, REG_EAX, 0x00000010,                VENDOR_AMD                   , "Op counting mode (OpCnt)"},
	{ 0x8000001B, 0, REG_EAX, 0x00000020,                VENDOR_AMD                   , "Branch target address reporting (BrnTrgt)"},
	{ 0x8000001B, 0, REG_EAX, 0x00000040,                VENDOR_AMD                   , "IBS op cur/max count extended by 7 bits (OpCntExt)"},
	{ 0x8000001B, 0, REG_EAX, 0x00000080,                VENDOR_AMD                   , "IBS RIP invalid indication (RipInvalidChk)"},
	{ 0x8000001B, 0, REG_EAX, 0x00000100,                VENDOR_AMD                   , "IBS fused branch micro-op indication (OpBrnFuse)"},
	{ 0x8000001B, 0, REG_EAX, 0x00000200,                VENDOR_AMD                   , "IBS fetch control extended MSR (IbsFetchCtlExtd)"},
	{ 0x8000001B, 0, REG_EAX, 0x00000400,                VENDOR_AMD                   , "IBS op data 4 MSR (IbsOpData4)"},
/*	{ 0x8000001B, 0, REG_EAX, 0x00000800,                VENDOR_AMD                   , ""}, */   /* Reserved */
/*	{ 0x8000001B, 0, REG_EAX, 0x00001000,                VENDOR_AMD                   , ""}, */   /* Reserved */
/*	{ 0x8000001B, 0, REG_EAX, 0x00002000,                VENDOR_AMD                   , ""}, */   /* Reserved */
/*	{ 0x8000001B, 0, REG_EAX, 0x00004000,                VENDOR_AMD                   , ""}, */   /* Reserved */
/*	{ 0x8000001B, 0, REG_EAX, 0x00008000,                VENDOR_AMD                   , ""}, */   /* Reserved */
/*	{ 0x8000001B, 0, REG_EAX, 0x00010000,                VENDOR_AMD                   , ""}, */   /* Reserved */
/*	{ 0x8000001B, 0, REG_EAX, 0x00020000,                VENDOR_AMD                   , ""}, */   /* Reserved */
/*	{ 0x8000001B, 0, REG_EAX, 0x00040000,                VENDOR_AMD                   , ""}, */   /* Reserved */
/*	{ 0x8000001B, 0, REG_EAX, 0x00080000,                VENDOR_AMD                   , ""}, */   /* Reserved */
/*	{ 0x8000001B, 0, REG_EAX, 0x00100000,                VENDOR_AMD                   , ""}, */   /* Reserved */
/*	{ 0x8000001B, 0, REG_EAX, 0x00200000,                VENDOR_AMD                   , ""}, */   /* Reserved */
/*	{ 0x8000001B, 0, REG_EAX, 0x00400000,                VENDOR_AMD                   , ""}, */   /* Reserved */
/*	{ 0x8000001B, 0, REG_EAX, 0x00800000,                VENDOR_AMD                   , ""}, */   /* Reserved */
/*	{ 0x8000001B, 0, REG_EAX, 0x01000000,                VENDOR_AMD                   , ""}, */   /* Reserved */
/*	{ 0x8000001B, 0, REG_EAX, 0x02000000,                VENDOR_AMD                   , ""}, */   /* Reserved */
/*	{ 0x8000001B, 0, REG_EAX, 0x04000000,                VENDOR_AMD                   , ""}, */   /* Reserved */
/*	{ 0x8000001B, 0, REG_EAX, 0x08000000,                VENDOR_AMD                   , ""}, */   /* Reserved */
/*	{ 0x8000001B, 0, REG_EAX, 0x10000000,                VENDOR_AMD                   , ""}, */   /* Reserved */
/*	{ 0x8000001B, 0, REG_EAX, 0x20000000,                VENDOR_AMD                   , ""}, */   /* Reserved */
/*	{ 0x8000001B, 0, REG_EAX, 0x40000000,                VENDOR_AMD                   , ""}, */   /* Reserved */
/*	{ 0x8000001B, 0, REG_EAX, 0x80000000,                VENDOR_AMD                   , ""}, */   /* Reserved */

	{ 0, 0, REG_NULL, 0, 0, NULL}
};

static const char *vendors(char *buffer, uint32_t mask)
{
	char multi = 0;
	buffer[0] = 0;
	if (mask & VENDOR_INTEL) {
		if (multi)
			strcat(buffer, ", ");
		strcat(buffer, "Intel");
		multi = 1;
	}
	if (mask & VENDOR_AMD) {
		if (multi)
			strcat(buffer, ", ");
		strcat(buffer, "AMD");
		multi = 1;
	}
	if (mask & VENDOR_TRANSMETA) {
		if (multi)
			strcat(buffer, ", ");
		strcat(buffer, "Transmeta");
		multi = 1;
	}
	return buffer;
}

void print_features(const struct cpu_regs_t *regs, struct cpuid_state_t *state)
{
	int leaf_checked = 0;
	const struct cpu_feature_t *p = features;
	struct cpu_regs_t accounting;
	cpu_register_t last_reg = REG_NULL;
	memcpy(&accounting, regs, sizeof(struct cpu_regs_t));
	while (p && p->m_reg != REG_NULL) {
		const uint32_t *reg;
		uint32_t *acct_reg;

		if (state->last_leaf.eax != p->m_level) {
			p++;
			continue;
		}
		if (state->last_leaf.ecx != p->m_index) {
			p++;
			continue;
		}

		reg = &regs->regs[p->m_reg];
		if (!*reg) {
			p++;
			continue;
		}
		acct_reg = &accounting.regs[p->m_reg];

		if (last_reg != p->m_reg) {
			last_reg = p->m_reg;

			switch(state->last_leaf.eax) {
			case 0x00000001:
				printf("Base features, %s:\n",
				       reg_name(last_reg));

				/* EAX and EBX don't contain feature bits. We should zero these
				 * out so they don't appear to be unaccounted for.
				 */
				accounting.eax = accounting.ebx = 0;
				break;
			case 0x00000006:
				accounting.ebx = accounting.edx = 0;
				break;
			case 0x00000007:
				printf("Structured extended feature flags (ecx=%d), %s:\n",
				       state->last_leaf.ecx, reg_name(last_reg));
				break;
			case 0x00000014:
				accounting.eax = 0;
				break;
			case 0x40000001:
				printf("KVM features, %s:\n",
				       reg_name(last_reg));
				break;
			case 0x40000003:
				printf("Hyper-V %sfeatures, %s:\n",
				       last_reg == REG_EBX ? "partition " : "",
					   reg_name(last_reg));
				break;
			case 0x40000004:
				printf("Hyper-V implementation recommendations, %s:\n",
					   reg_name(last_reg));

				/* EBX doesn't contain feature bits. We should zero these
				 * out so they don't appear to be unaccounted for.
				 */
				accounting.ebx = 0;
				break;
			case 0x40000006:
				printf("Hyper-V hardware features detected and in use, %s:\n",
					   reg_name(last_reg));
				break;
			case 0x80000001:
				printf("Extended features, %s:\n",
				       reg_name(last_reg));

				/* EAX and EBX don't contain feature bits. We should zero these
				 * out so they don't appear to be unaccounted for.
				 */
				accounting.eax = accounting.ebx = 0;
				break;
			case 0x80000007:
				if (p->m_reg == REG_EBX)
					printf("RAS capabilities, %s:\n",
						   reg_name(last_reg));
				else if (p->m_reg == REG_EDX)
					printf("Advanced Power Management features, %s:\n",
						   reg_name(last_reg));
				break;
			case 0x80000008:
				if (p->m_reg == REG_EBX) {
					printf("Extended Feature Extensions:\n");
					accounting.eax = accounting.ecx = accounting.edx = 0;
				}
				break;
			case 0x8000000A:
				if (p->m_reg == REG_EDX) {
					printf("SVM Feature Flags:\n");
					accounting.eax = accounting.ebx = accounting.ecx = 0;
				}
				break;
			}
		}

		leaf_checked = 1;

		if (ignore_vendor) {
			if ((*reg & p->m_bitmask) != 0)
			{
				char feat[96], vendorlist[32];
				snprintf(feat, sizeof(feat), "%s (%s)", p->m_name, vendors(vendorlist, p->m_vendor));
				printf("  %s\n", feat);
				*acct_reg &= (~p->m_bitmask);
			}
		} else {
			if (((int)p->m_vendor == VENDOR_ANY || (state->vendor & p->m_vendor) != 0)
				&& (*reg & p->m_bitmask) != 0)
			{
				printf("  %s\n", p->m_name);
				*acct_reg &= (~p->m_bitmask);
			}
		}
		p++;
	}

	if (leaf_checked && (accounting.eax || accounting.ebx || accounting.ecx || accounting.edx))
		printf("Unaccounted for in 0x%08x:0x%08x:\n  eax: 0x%08x ebx:0x%08x ecx:0x%08x edx:0x%08x\n",
			state->last_leaf.eax, state->last_leaf.ecx,
		    accounting.eax, accounting.ebx, accounting.ecx, accounting.edx);
}

/* vim: set ts=4 sts=4 sw=4 noet: */<|MERGE_RESOLUTION|>--- conflicted
+++ resolved
@@ -249,11 +249,7 @@
 /*	{ 0x00000007, 0, REG_ECX, 0x00080000, VENDOR_INTEL | VENDOR_AMD                   , ""}, */   /* Reserved */
 /*	{ 0x00000007, 0, REG_ECX, 0x00100000, VENDOR_INTEL | VENDOR_AMD                   , ""}, */   /* Reserved */
 /*	{ 0x00000007, 0, REG_ECX, 0x00200000, VENDOR_INTEL | VENDOR_AMD                   , ""}, */   /* Reserved */
-<<<<<<< HEAD
-	{ 0x00000007, 0, REG_ECX, 0x00400000, VENDOR_INTEL                                , "Read Processor ID (RDPID)"},
-=======
-	{ 0x00000007, 0, REG_ECX, 0x00400000, VENDOR_INTEL | VENDOR_AMD                   , "RDPID (Read Processor ID)"},
->>>>>>> d60491b6
+	{ 0x00000007, 0, REG_ECX, 0x00400000, VENDOR_INTEL | VENDOR_AMD                   , "Read Processor ID (RDPID)"},
 /*	{ 0x00000007, 0, REG_ECX, 0x00800000, VENDOR_INTEL | VENDOR_AMD                   , ""}, */   /* Reserved */
 /*	{ 0x00000007, 0, REG_ECX, 0x01000000, VENDOR_INTEL | VENDOR_AMD                   , ""}, */   /* Reserved */
 	{ 0x00000007, 0, REG_ECX, 0x02000000, VENDOR_INTEL                                , "Cache Line Demote (CLDEMOTE)"},
